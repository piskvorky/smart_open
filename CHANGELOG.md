--- conflicted
+++ resolved
@@ -1,12 +1,10 @@
 # Unreleased
 
-<<<<<<< HEAD
+  - Prevent smart_open from writing to logs on import (PR [#476](https://github.com/RaRe-Technologies/smart_open/pull/476), [@mpenkov](https://github.com/mpenkov))
+
 # 1.11.1, 8 Apr 2020
 
   - Add missing boto dependency (Issue [#468](https://github.com/RaRe-Technologies/smart_open/issues/468))
-=======
-  - Prevent smart_open from writing to logs on import (PR [#476](https://github.com/RaRe-Technologies/smart_open/pull/476), [@mpenkov](https://github.com/mpenkov))
->>>>>>> dd6f7b5b
 
 # 1.11.0, 8 Apr 2020
 
