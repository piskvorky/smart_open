# Unreleased

  - Correctly pass `newline` parameter to built-in `open` function (PR [#478](https://github.com/RaRe-Technologies/smart_open/pull/478), [@burkovae](https://github.com/burkovae))

# 2.0.0, 27 April 2020, "Python 3"

  - **This version supports Python 3 only** (3.5+).
    - If you still need Python 2, install the smart_open==1.10.1 legacy release instead.
  - Prevent smart_open from writing to logs on import (PR [#476](https://github.com/RaRe-Technologies/smart_open/pull/476), [@mpenkov](https://github.com/mpenkov))
<<<<<<< HEAD
  - Prevent regression of #474 and #475 (PR [#486](https://github.com/RaRe-Technologies/smart_open/pull/486), [@mpenkov](https://github.com/mpenkov))
=======
  - Modify setup.py to explicitly support only Py3.5 and above (PR [#471](https://github.com/RaRe-Technologies/smart_open/pull/471), [@Amertz08](https://github.com/Amertz08))
  - Include all the test_data in setup.py (PR [#473](https://github.com/RaRe-Technologies/smart_open/pull/473), [@sikuan](https://github.com/sikuan))

# 1.10.1, 26 April 2020

  - This is the last version to support Python 2.7. Versions 1.11 and above will support Python 3 only.
  - Use only if you need Python 2.
>>>>>>> c67afe40

# 1.11.1, 8 Apr 2020

  - Add missing boto dependency (Issue [#468](https://github.com/RaRe-Technologies/smart_open/issues/468))

# 1.11.0, 8 Apr 2020

  - Fix GCS multiple writes (PR [#421](https://github.com/RaRe-Technologies/smart_open/pull/421), [@petedannemann](https://github.com/petedannemann))
  - Implemented efficient readline for ByteBuffer (PR [#426](https://github.com/RaRe-Technologies/smart_open/pull/426), [@mpenkov](https://github.com/mpenkov))
  - Fix WebHDFS read method (PR [#433](https://github.com/RaRe-Technologies/smart_open/pull/433), [@mpenkov](https://github.com/mpenkov))
  - Make S3 uploads more robust (PR [#434](https://github.com/RaRe-Technologies/smart_open/pull/434), [@mpenkov](https://github.com/mpenkov))
  - Add pathlib monkeypatch with replacement of `pathlib.Path.open` (PR [#436](https://github.com/RaRe-Technologies/smart_open/pull/436), [@menshikh-iv](https://github.com/menshikh-iv))
  - Fix error when calling str() or repr() on GCS SeekableBufferedInputBase (PR [#442](https://github.com/RaRe-Technologies/smart_open/pull/442), [@robcowie](https://github.com/robcowie))
  - Move optional dependencies to extras (PR [#454](https://github.com/RaRe-Technologies/smart_open/pull/454), [@Amertz08](https://github.com/Amertz08))
  - Correctly handle GCS paths that contain '?' char  (PR [#460](https://github.com/RaRe-Technologies/smart_open/pull/460), [@chakruperitus](https://github.com/chakruperitus))
  - Make our doctools submodule more robust (PR [#467](https://github.com/RaRe-Technologies/smart_open/pull/467), [@mpenkov](https://github.com/mpenkov))

Starting with this release, you will have to run:

    pip install smart_open[gcs] to use the GCS transport.

In the future, all extra dependencies will be optional.  If you want to continue installing all of them, use:

	pip install smart_open[all]

See the README.rst for details.

# 1.10.0, 16 Mar 2020

  - Various webhdfs improvements (PR [#383](https://github.com/RaRe-Technologies/smart_open/pull/383), [@mrk-its](https://github.com/mrk-its))
  - Fixes "the connection was closed by the remote peer" error (PR [#389](https://github.com/RaRe-Technologies/smart_open/pull/389), [@Gapex](https://github.com/Gapex))
  - allow use of S3 single part uploads (PR [#400](https://github.com/RaRe-Technologies/smart_open/pull/400), [@adrpar](https://github.com/adrpar))
  - Add test data in package via MANIFEST.in (PR [#401](https://github.com/RaRe-Technologies/smart_open/pull/401), [@jayvdb](https://github.com/jayvdb))
  - Google Cloud Storage (GCS) (PR [#404](https://github.com/RaRe-Technologies/smart_open/pull/404), [@petedannemann](https://github.com/petedannemann))
  - Implement to_boto3 function for S3 I/O. (PR [#405](https://github.com/RaRe-Technologies/smart_open/pull/405), [@mpenkov](https://github.com/mpenkov))
  - enable smart_open to operate without docstrings (PR [#406](https://github.com/RaRe-Technologies/smart_open/pull/406), [@mpenkov](https://github.com/mpenkov))
  - Implement object_kwargs parameter (PR [#411](https://github.com/RaRe-Technologies/smart_open/pull/411), [@mpenkov](https://github.com/mpenkov))
  - Remove dependency on old boto library (PR [#413](https://github.com/RaRe-Technologies/smart_open/pull/413), [@mpenkov](https://github.com/mpenkov))
  - implemented efficient readline for ByteBuffer (PR [#426](https://github.com/RaRe-Technologies/smart_open/pull/426), [@mpenkov](https://github.com/mpenkov))
  - improve buffering efficiency (PR [#427](https://github.com/RaRe-Technologies/smart_open/pull/427), [@mpenkov](https://github.com/mpenkov))
  - fix WebHDFS read method (PR [#433](https://github.com/RaRe-Technologies/smart_open/pull/433), [@mpenkov](https://github.com/mpenkov))
  - Make S3 uploads more robust (PR [#434](https://github.com/RaRe-Technologies/smart_open/pull/434), [@mpenkov](https://github.com/mpenkov))

# 1.9.0, 3 Nov 2019

  - Add version_id transport parameter for fetching a specific S3 object version (PR [#325](https://github.com/RaRe-Technologies/smart_open/pull/325), [@interpolatio](https://github.com/interpolatio))
  - Document passthrough use case (PR [#333](https://github.com/RaRe-Technologies/smart_open/pull/333), [@mpenkov](https://github.com/mpenkov))
  - Support seeking over HTTP and HTTPS (PR [#339](https://github.com/RaRe-Technologies/smart_open/pull/339), [@interpolatio](https://github.com/interpolatio))
  - Add support for rt, rt+, wt, wt+, at, at+ methods (PR [#342](https://github.com/RaRe-Technologies/smart_open/pull/342), [@interpolatio](https://github.com/interpolatio))
  - Change VERSION to version.py (PR [#349](https://github.com/RaRe-Technologies/smart_open/pull/349), [@mpenkov](https://github.com/mpenkov))
  - Adding howto guides (PR [#355](https://github.com/RaRe-Technologies/smart_open/pull/355), [@mpenkov](https://github.com/mpenkov))
  - smart_open/s3: Initial implementations of str and repr (PR [#359](https://github.com/RaRe-Technologies/smart_open/pull/359), [@ZlatSic](https://github.com/ZlatSic))
  - Support writing any bytes-like object to S3. (PR [#361](https://github.com/RaRe-Technologies/smart_open/pull/361), [@gilbsgilbs](https://github.com/gilbsgilbs))

# 1.8.4, 2 Jun 2019

  - Don't use s3 bucket_head to check for bucket existence (PR [#315](https://github.com/RaRe-Technologies/smart_open/pull/315), [@caboteria](https://github.com/caboteria))
  - Dont list buckets in s3 tests (PR [#318](https://github.com/RaRe-Technologies/smart_open/pull/318), [@caboteria](https://github.com/caboteria))
  - Use warnings.warn instead of logger.warning (PR [#321](https://github.com/RaRe-Technologies/smart_open/pull/321), [@mpenkov](https://github.com/mpenkov))
  - Optimize reading from S3 (PR [#322](https://github.com/RaRe-Technologies/smart_open/pull/322), [@mpenkov](https://github.com/mpenkov))

# 1.8.3, 26 April 2019

  - Improve S3 read performance by not copying buffer (PR [#284](https://github.com/RaRe-Technologies/smart_open/pull/284), [@aperiodic](https://github.com/aperiodic))
  - accept bytearray and memoryview as input to write in s3 submodule (PR [#293](https://github.com/RaRe-Technologies/smart_open/pull/293), [@bmizhen-exos](https://github.com/bmizhen-exos))
  - Fix two S3 bugs (PR [#307](https://github.com/RaRe-Technologies/smart_open/pull/307), [@mpenkov](https://github.com/mpenkov))
  - Minor fixes: bz2file dependency, paramiko warning handling (PR [#309](https://github.com/RaRe-Technologies/smart_open/pull/309), [@mpenkov](https://github.com/mpenkov))
  - improve unit tests (PR [#310](https://github.com/RaRe-Technologies/smart_open/pull/310), [@mpenkov](https://github.com/mpenkov))

# 1.8.2, 17 April 2019

  - Removed dependency on lzma (PR [#262](https://github.com/RaRe-Technologies/smart_open/pull/282), [@tdhopper](https://github.com/tdhopper))
  - backward compatibility fixes (PR [#294](https://github.com/RaRe-Technologies/smart_open/pull/294), [@mpenkov](https://github.com/mpenkov))
  - Minor fixes (PR [#291](https://github.com/RaRe-Technologies/smart_open/pull/291), [@mpenkov](https://github.com/mpenkov))
  - Fix #289: the smart_open package now correctly exposes a `__version__` attribute
  - Fix #285: handle edge case with question marks in an S3 URL

This release rolls back support for transparently decompressing .xz files,
previously introduced in 1.8.1.  This is a useful feature, but it requires a
tricky dependency.  It's still possible to handle .xz files with relatively
little effort. Please see the
[README.rst](https://github.com/RaRe-Technologies/smart_open/blob/master/README.rst#supported-compression-formats)
file for details.

# 1.8.1, 6 April 2019

  - Added support for .xz / lzma (PR [#262](https://github.com/RaRe-Technologies/smart_open/pull/262), [@vmarkovtsev](https://github.com/vmarkovtsev))
  - Added streaming HTTP support (PR [#236](https://github.com/RaRe-Technologies/smart_open/pull/236), [@handsomezebra](https://github.com/handsomezebra))
  - Fix handling of "+" mode, refactor tests (PR [#263](https://github.com/RaRe-Technologies/smart_open/pull/263), [@vmarkovtsev](https://github.com/vmarkovtsev))
  - Added support for SSH/SCP/SFTP (PR [#58](https://github.com/RaRe-Technologies/smart_open/pull/58), [@val314159](https://github.com/val314159) & [@mpenkov](https://github.com/mpenkov))
  - Added new feature: compressor registry (PR [#266](https://github.com/RaRe-Technologies/smart_open/pull/266), [@mpenkov](https://github.com/mpenkov))
  - Implemented new `smart_open.open` function (PR [#268](https://github.com/RaRe-Technologies/smart_open/pull/268), [@mpenkov](https://github.com/mpenkov))

## smart_open.open

This new function replaces `smart_open.smart_open`, which is now deprecated.
Main differences:

- ignore_extension → ignore_ext
- new `transport_params` dict parameter to contain keyword parameters for the transport layer (S3, HTTPS, HDFS, etc).

Main advantages of the new function:

- Simpler interface for the user, less parameters
- Greater API flexibility: adding additional keyword arguments will no longer require updating the top-level interface
- Better documentation for keyword parameters (previously, they were documented via examples only)

The old `smart_open.smart_open` function is deprecated, but continues to work as previously.


# 1.8.0, 17th January 2019

  - Add `python3.7` support (PR [#240](https://github.com/RaRe-Technologies/smart_open/pull/240), [@menshikh-iv](https://github.com/menshikh-iv))
  - Add `http/https` schema correctly (PR [#242](https://github.com/RaRe-Technologies/smart_open/pull/242), [@gliv](https://github.com/gliv))
  - Fix url parsing for `S3` (PR [#235](https://github.com/RaRe-Technologies/smart_open/pull/235), [@rileypeterson](https://github.com/rileypeterson))
  - Clean up `_parse_uri_s3x`, resolve edge cases (PR [#237](https://github.com/RaRe-Technologies/smart_open/pull/237), [@mpenkov](https://github.com/mpenkov))
  - Handle leading slash in local path edge case (PR [#238](https://github.com/RaRe-Technologies/smart_open/pull/238), [@mpenkov](https://github.com/mpenkov))
  - Roll back README changes (PR [#239](https://github.com/RaRe-Technologies/smart_open/pull/239), [@mpenkov](https://github.com/mpenkov))
  - Add example how to work with Digital Ocean spaces and boto profile (PR [#248](https://github.com/RaRe-Technologies/smart_open/pull/248), [@navado](https://github.com/@navado) & [@mpenkov](https://github.com/mpenkov))
  - Fix boto fail to load gce plugin (PR [#255](https://github.com/RaRe-Technologies/smart_open/pull/255), [@menshikh-iv](https://github.com/menshikh-iv))
  - Drop deprecated `sudo` from travis config (PR [#256](https://github.com/RaRe-Technologies/smart_open/pull/256), [@cclauss](https://github.com/cclauss))
  - Raise `ValueError` if s3 key does not exist (PR [#245](https://github.com/RaRe-Technologies/smart_open/pull/245), [@adrpar](https://github.com/adrpar))
  - Ensure `_list_bucket` uses continuation token for subsequent pages (PR [#246](https://github.com/RaRe-Technologies/smart_open/pull/246), [@tcsavage](https://github.com/tcsavage))

# 1.7.1, 18th September 2018

  - Unpin boto/botocore for regular installation. Fix #227 (PR [#232](https://github.com/RaRe-Technologies/smart_open/pull/232), [@menshikh-iv](https://github.com/menshikh-iv))

# 1.7.0, 18th September 2018

  - Drop support for `python3.3` and `python3.4` & workaround for broken `moto` (PR [#225](https://github.com/RaRe-Technologies/smart_open/pull/225), [@menshikh-iv](https://github.com/menshikh-iv))
  - Add `s3a://` support for `S3`. Fix #210 (PR [#229](https://github.com/RaRe-Technologies/smart_open/pull/229), [@mpenkov](https://github.com/mpenkov))
  - Allow use `@` in object (key) names for `S3`. Fix #94 (PRs [#204](https://github.com/RaRe-Technologies/smart_open/pull/204) & [#224](https://github.com/RaRe-Technologies/smart_open/pull/224), [@dkasyanov](https://github.com/dkasyanov) & [@mpenkov](https://github.com/mpenkov))
  - Make `close` idempotent & add dummy `flush` for `S3` (PR [#212](https://github.com/RaRe-Technologies/smart_open/pull/212), [@mpenkov](https://github.com/mpenkov))
  - Use built-in `open` whenever possible. Fix #207 (PR [#208](https://github.com/RaRe-Technologies/smart_open/pull/208), [@mpenkov](https://github.com/mpenkov))
  - Fix undefined name `uri` in `smart_open_lib.py`. Fix #213 (PR [#214](https://github.com/RaRe-Technologies/smart_open/pull/214), [@cclauss](https://github.com/cclauss))
  - Fix new unittests from [#212](https://github.com/RaRe-Technologies/smart_open/pull/212) (PR [#219](https://github.com/RaRe-Technologies/smart_open/pull/219), [@mpenkov](https://github.com/mpenkov))
  - Reorganize README & make examples py2/py3 compatible (PR [#211](https://github.com/RaRe-Technologies/smart_open/pull/211), [@piskvorky](https://github.com/piskvorky))

# 1.6.0, 29th June 2018

  - Migrate to `boto3`. Fix #43 (PR [#164](https://github.com/RaRe-Technologies/smart_open/pull/164), [@mpenkov](https://github.com/mpenkov))
  - Refactoring smart_open to share compression and encoding functionality (PR [#185](https://github.com/RaRe-Technologies/smart_open/pull/185), [@mpenkov](https://github.com/mpenkov))
  - Drop `python2.6` compatibility. Fix #156 (PR [#192](https://github.com/RaRe-Technologies/smart_open/pull/192), [@mpenkov](https://github.com/mpenkov))
  - Accept a custom `boto3.Session` instance (support STS AssumeRole). Fix #130, #149, #199 (PR [#201](https://github.com/RaRe-Technologies/smart_open/pull/201), [@eschwartz](https://github.com/eschwartz))
  - Accept `multipart_upload` parameters (supports ServerSideEncryption) for `S3`. Fix (PR [#202](https://github.com/RaRe-Technologies/smart_open/pull/202), [@eschwartz](https://github.com/eschwartz))
  - Add support for `pathlib.Path`. Fix #170 (PR [#175](https://github.com/RaRe-Technologies/smart_open/pull/175), [@clintval](https://github.com/clintval))
  - Fix performance regression using local file-system. Fix #184 (PR [#190](https://github.com/RaRe-Technologies/smart_open/pull/190), [@mpenkov](https://github.com/mpenkov))
  - Replace `ParsedUri` class with functions, cleanup internal argument parsing (PR [#191](https://github.com/RaRe-Technologies/smart_open/pull/191), [@mpenkov](https://github.com/mpenkov))
  - Handle edge case (read 0 bytes) in read function. Fix #171 (PR [#193](https://github.com/RaRe-Technologies/smart_open/pull/193), [@mpenkov](https://github.com/mpenkov))
  - Fix bug with changing `f._current_pos` when call `f.readline()` (PR [#182](https://github.com/RaRe-Technologies/smart_open/pull/182), [@inksink](https://github.com/inksink))
  - Сlose the old body explicitly after `seek` for `S3`. Fix #187 (PR [#188](https://github.com/RaRe-Technologies/smart_open/pull/188), [@inksink](https://github.com/inksink))

# 1.5.7, 18th March 2018

  - Fix author/maintainer fields in `setup.py`, avoid bug from `setuptools==39.0.0` and add workaround for `botocore` and `python==3.3`. Fix #176 (PR [#178](https://github.com/RaRe-Technologies/smart_open/pull/178) & [#177](https://github.com/RaRe-Technologies/smart_open/pull/177), [@menshikh-iv](https://github.com/menshikh-iv) & [@baldwindc](https://github.com/baldwindc))

# 1.5.6, 28th December 2017

  - Improve S3 read performance. Fix #152 (PR [#157](https://github.com/RaRe-Technologies/smart_open/pull/157), [@mpenkov](https://github.com/mpenkov))
  - Add integration testing + benchmark with real S3. Partial fix #151, #156 (PR [#158](https://github.com/RaRe-Technologies/smart_open/pull/158), [@menshikh-iv](https://github.com/menshikh-iv) & [@mpenkov](https://github.com/mpenkov))
  - Disable integration testing if secure vars isn't defined (PR [#157](https://github.com/RaRe-Technologies/smart_open/pull/158), [@menshikh-iv](https://github.com/menshikh-iv))

# 1.5.5, 6th December 2017

  - Fix problems from 1.5.4 release. Fix #153, #154 , partial fix #152 (PR [#155](https://github.com/RaRe-Technologies/smart_open/pull/155), [@mpenkov](https://github.com/mpenkov))

# 1.5.4, 30th November 2017

  - Add naitive .gz support for HDFS (PR [#128](https://github.com/RaRe-Technologies/smart_open/pull/128), [@yupbank](https://github.com/yupbank))
  - Drop python2.6 support + fix style (PR [#137](https://github.com/RaRe-Technologies/smart_open/pull/137), [@menshikh-iv](https://github.com/menshikh-iv))
  - Create separate compression-specific layer. Fix [#91](https://github.com/RaRe-Technologies/smart_open/issues/91) (PR [#131](https://github.com/RaRe-Technologies/smart_open/pull/131), [@mpenkov](https://github.com/mpenkov))
  - Fix ResourceWarnings + replace deprecated assertEquals (PR [#140](https://github.com/RaRe-Technologies/smart_open/pull/140), [@horpto](https://github.com/horpto))
  - Add encoding parameter to smart_open. Fix [#142](https://github.com/RaRe-Technologies/smart_open/issues/142) (PR [#143](https://github.com/RaRe-Technologies/smart_open/pull/143), [@mpenkov](https://github.com/mpenkov))
  - Add encoding tests for readers. Fix [#145](https://github.com/RaRe-Technologies/smart_open/issues/145), partial fix [#146](https://github.com/RaRe-Technologies/smart_open/issues/146) (PR [#147](https://github.com/RaRe-Technologies/smart_open/pull/147), [@mpenkov](https://github.com/mpenkov))
  - Fix file mode for updating case (PR [#150](https://github.com/RaRe-Technologies/smart_open/pull/150), [@menshikh-iv](https://github.com/menshikh-iv))

# 1.5.3, 18th May 2017

  - Remove GET parameters from url. Fix #120 (PR #121, @mcrowson)

# 1.5.2, 12th Apr 2017

  - Enable compressed formats over http. Avoid filehandle leak. Fix #109 and #110. (PR #112, @robottwo )
  - Make possible to change number of retries (PR #102, @shaform)	

# 1.5.1, 16th Mar 2017

  - Bugfix for compressed formats (PR #110, @tmylk)

# 1.5.0, 14th Mar 2017

  - HTTP/HTTPS read support w/ Kerberos (PR #107, @robottwo)

# 1.4.0, 13th Feb 2017

  - HdfsOpenWrite implementation similar to read (PR #106, @skibaa)  
  - Support custom S3 server host, port, ssl. (PR #101, @robottwo)
  - Add retry around `s3_iter_bucket_process_key` to address S3 Read Timeout errors. (PR #96, @bbbco)  
  - Include tests data in sdist + install them. (PR #105, @cournape)
  
# 1.3.5, 5th October 2016

# - Add MANIFEST.in required for conda-forge recip (PR #90, @tmylk)
  - Fix #92. Allow hash in filename (PR #93, @tmylk)

# 1.3.4, 26th August 2016

  - Relative path support (PR #73, @yupbank)
  - Move gzipstream module to smart_open package (PR #81, @mpenkov)
  - Ensure reader objects never return None (PR #81, @mpenkov)
  - Ensure read functions never return more bytes than asked for (PR #84, @mpenkov)
  - Add support for reading gzipped objects until EOF, e.g. read() (PR #81, @mpenkov)
  - Add missing parameter to read_from_buffer call (PR #84, @mpenkov)
  - Add unit tests for gzipstream (PR #84, @mpenkov)
  - Bundle gzipstream to enable streaming of gzipped content from S3 (PR #73, @mpenkov)
  - Update gzipstream to avoid deep recursion (PR #73, @mpenkov)
  - Implemented readline for S3 (PR #73, @mpenkov)
  - Added pip requirements.txt (PR #73, @mpenkov)
  - Invert NO_MULTIPROCESSING flag (PR #79, @Janrain-Colin)
  - Add ability to add query to webhdfs uri. (PR #78, @ellimilial)

# 1.3.3, 16th May 2016

  - Accept an instance of boto.s3.key.Key to smart_open (PR #38, @asieira)
  - Allow passing `encrypt_key` and other parameters to `initiate_multipart_upload` (PR #63, @asieira)
  - Allow passing boto `host` and `profile_name` to smart_open (PR #71 #68, @robcowie)
  - Write an empty key to S3 even if nothing is written to S3OpenWrite (PR #61, @petedmarsh)
  - Support `LC_ALL=C` environment variable setup (PR #40, @nikicc)
  - Python 3.5 support

# 1.3.2, 3rd January 2016

  - Bug fix release to enable 'wb+' file mode (PR #50)


# 1.3.1, 18th December 2015

  - Disable multiprocessing if unavailable. Allows to run on Google Compute Engine. (PR #41, @nikicc)
  - Httpretty updated to allow LC_ALL=C locale config. (PR #39, @jsphpl)
  - Accept an instance of boto.s3.key.Key (PR #38, @asieira)


# 1.3.0, 19th September 2015

  - WebHDFS read/write (PR #29, @ziky90)
  - re-upload last S3 chunk in failed upload (PR #20, @andreycizov)
  - return the entire key in s3_iter_bucket instead of only the key name (PR #22, @salilb)
  - pass optional keywords on S3 write (PR #30, @val314159)
  - smart_open a no-op if passed a file-like object with a read attribute (PR #32, @gojomo)
  - various improvements to testing (PR #30, @val314159)


# 1.1.0, 1st February 2015

  - support for multistream bzip files (PR #9, @pombredanne)
  - introduce this CHANGELOG<|MERGE_RESOLUTION|>--- conflicted
+++ resolved
@@ -1,15 +1,13 @@
 # Unreleased
 
   - Correctly pass `newline` parameter to built-in `open` function (PR [#478](https://github.com/RaRe-Technologies/smart_open/pull/478), [@burkovae](https://github.com/burkovae))
-
+  - Prevent regression of #474 and #475 (PR [#486](https://github.com/RaRe-Technologies/smart_open/pull/486), [@mpenkov](https://github.com/mpenkov))
+  
 # 2.0.0, 27 April 2020, "Python 3"
 
   - **This version supports Python 3 only** (3.5+).
     - If you still need Python 2, install the smart_open==1.10.1 legacy release instead.
   - Prevent smart_open from writing to logs on import (PR [#476](https://github.com/RaRe-Technologies/smart_open/pull/476), [@mpenkov](https://github.com/mpenkov))
-<<<<<<< HEAD
-  - Prevent regression of #474 and #475 (PR [#486](https://github.com/RaRe-Technologies/smart_open/pull/486), [@mpenkov](https://github.com/mpenkov))
-=======
   - Modify setup.py to explicitly support only Py3.5 and above (PR [#471](https://github.com/RaRe-Technologies/smart_open/pull/471), [@Amertz08](https://github.com/Amertz08))
   - Include all the test_data in setup.py (PR [#473](https://github.com/RaRe-Technologies/smart_open/pull/473), [@sikuan](https://github.com/sikuan))
 
@@ -17,7 +15,6 @@
 
   - This is the last version to support Python 2.7. Versions 1.11 and above will support Python 3 only.
   - Use only if you need Python 2.
->>>>>>> c67afe40
 
 # 1.11.1, 8 Apr 2020
 
