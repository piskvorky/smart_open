#!/usr/bin/env python
# -*- coding: utf-8 -*-
#
# Copyright (C) 2015 Radim Rehurek <me@radimrehurek.com>
#
# This code is distributed under the terms and conditions
# from the MIT License (MIT).


"""
Utilities for streaming from several file-like data storages: S3 / HDFS / standard
filesystem / compressed files..., using a single, Pythonic API.

The streaming makes heavy use of generators and pipes, to avoid loading
full file contents into memory, allowing work with arbitrarily large files.

The main methods are:

* `smart_open()`, which opens the given file for reading/writing
* `s3_iter_bucket()`, which goes over all keys in an S3 bucket in parallel

"""

import codecs
import collections
import logging
import os
import os.path as P
import sys
import requests
import importlib
import io
import warnings
import threading

# Import ``pathlib`` if the builtin ``pathlib`` or the backport ``pathlib2`` are
# available. The builtin ``pathlib`` will be imported with higher precedence.
for pathlib_module in ('pathlib', 'pathlib2'):
    try:
        pathlib = importlib.import_module(pathlib_module)
        PATHLIB_SUPPORT = True
        break
    except ImportError:
        PATHLIB_SUPPORT = False

from boto.compat import BytesIO, urlsplit, six
import boto.s3.key
import sys
from ssl import SSLError
from six.moves.urllib import parse as urlparse


IS_PY2 = (sys.version_info[0] == 2)

logger = logging.getLogger(__name__)

if IS_PY2:
    from bz2file import BZ2File
else:
    from bz2 import BZ2File

import gzip

#
# This module defines a function called smart_open so we cannot use
# smart_open.submodule to reference to the submodules.
#
import smart_open.s3 as smart_open_s3
from smart_open.s3 import iter_bucket as s3_iter_bucket
import smart_open.hdfs as smart_open_hdfs
import smart_open.webhdfs as smart_open_webhdfs
import smart_open.http as smart_open_http


SYSTEM_ENCODING = sys.getdefaultencoding()

_ISSUE_146_FSTR = (
    "You have explicitly specified encoding=%(encoding)s, but smart_open does "
    "not currently support decoding text via the %(scheme)s scheme. "
    "Re-open the file without specifying an encoding to suppress this warning."
)
_ISSUE_189_URL = 'https://github.com/RaRe-Technologies/smart_open/issues/189'

DEFAULT_ERRORS = 'strict'


Uri = collections.namedtuple(
    'Uri', 
    (
        'scheme',
        'uri_path',
        'bucket_id',
        'key_id',
        'port',
        'host',
        'ordinary_calling_format',
        'access_id',
        'access_secret',
    )
)
"""Represents all the options that we parse from user input.

Some of the above options only make sense for certain protocols, e.g.
bucket_id is only for S3.
"""
#
# Set the default values for all Uri fields to be None.  This allows us to only
# specify the relevant fields when constructing a Uri.
#
# https://stackoverflow.com/questions/11351032/namedtuple-and-default-values-for-optional-keyword-arguments
#
Uri.__new__.__defaults__ = (None,) * len(Uri._fields)


def smart_open(uri, mode="rb", **kw):
    """
    Open the given S3 / HDFS / filesystem file pointed to by `uri` for reading or writing.

    The only supported modes for now are 'rb' (read, default) and 'wb' (replace & write).

    The reads/writes are memory efficient (streamed) and therefore suitable for
    arbitrarily large files.

    The `uri` can be either:

    1. a URI for the local filesystem (compressed ``.gz`` or ``.bz2`` files handled automatically):
       `./lines.txt`, `/home/joe/lines.txt.gz`, `file:///home/joe/lines.txt.bz2`
    2. a URI for HDFS: `hdfs:///some/path/lines.txt`
    3. a URI for Amazon's S3 (can also supply credentials inside the URI):
       `s3://my_bucket/lines.txt`, `s3://my_aws_key_id:key_secret@my_bucket/lines.txt`
    4. an instance of the boto.s3.key.Key class.
    5. an instance of the pathlib.Path class.

    Examples::

      >>> # stream lines from http; you can use context managers too:
      >>> with smart_open.smart_open('http://www.google.com') as fin:
      ...     for line in fin:
      ...         print line

      >>> # stream lines from S3; you can use context managers too:
      >>> with smart_open.smart_open('s3://mybucket/mykey.txt') as fin:
      ...     for line in fin:
      ...         print line

      >>> # you can also use a boto.s3.key.Key instance directly:
      >>> key = boto.connect_s3().get_bucket("my_bucket").get_key("my_key")
      >>> with smart_open.smart_open(key) as fin:
      ...     for line in fin:
      ...         print line

      >>> # stream line-by-line from an HDFS file
      >>> for line in smart_open.smart_open('hdfs:///user/hadoop/my_file.txt'):
      ...    print line

      >>> # stream content *into* S3:
      >>> with smart_open.smart_open('s3://mybucket/mykey.txt', 'wb') as fout:
      ...     for line in ['first line', 'second line', 'third line']:
      ...          fout.write(line + '\n')

      >>> # stream from/to (compressed) local files:
      >>> for line in smart_open.smart_open('/home/radim/my_file.txt'):
      ...    print line
      >>> for line in smart_open.smart_open('/home/radim/my_file.txt.gz'):
      ...    print line
      >>> with smart_open.smart_open('/home/radim/my_file.txt.gz', 'wb') as fout:
      ...    fout.write("hello world!\n")
      >>> with smart_open.smart_open('/home/radim/another.txt.bz2', 'wb') as fout:
      ...    fout.write("good bye!\n")
      >>> # stream from/to (compressed) local files with Expand ~ and ~user constructions:
      >>> for line in smart_open.smart_open('~/my_file.txt'):
      ...    print line
      >>> for line in smart_open.smart_open('my_file.txt'):
      ...    print line

    """
    logger.debug('%r', locals())

    if not isinstance(mode, six.string_types):
        raise TypeError('mode should be a string')

    fobj = _shortcut_open(uri, mode, **kw)
    if fobj is not None:
        return fobj

    #
    # This is a work-around for the problem described in Issue #144.
    # If the user has explicitly specified an encoding, then assume they want
    # us to open the destination in text mode, instead of the default binary.
    #
    # If we change the default mode to be text, and match the normal behavior
    # of Py2 and 3, then the above assumption will be unnecessary.
    #
    if kw.get('encoding') is not None and 'b' in mode:
        mode = mode.replace('b', '')

    # Support opening ``pathlib.Path`` objects by casting them to strings.
    if PATHLIB_SUPPORT and isinstance(uri, pathlib.Path):
        uri = str(uri)

    #
    # Our API is very liberal with keyword arguments, making it a bit hard to
    # manage them.  Capture the keyword arguments we'll be using in this
    # function in advance to reduce the confusion in downstream functions.
    #
    # explicit_encoding is what we've been explicitly told to use.  encoding is
    # what we'll actually end up using.  The two may be different if the user
    # didn't actually specify the encoding.
    #
    ignore_extension = kw.pop('ignore_extension', False)
    explicit_encoding = kw.get('encoding', None)
    encoding = kw.pop('encoding', SYSTEM_ENCODING)

    #
    # This is how we get from the filename to the end result.  Decompression is
    # optional, but it always accepts bytes and returns bytes.
    #
    # Decoding is also optional, accepts bytes and returns text.  The diagram
    # below is for reading, for writing, the flow is from right to left, but
    # the code is identical.
    #
    #           open as binary         decompress?          decode?
    # filename ---------------> bytes -------------> bytes ---------> text
    #                          binary             decompressed       decode
    #
    try:
        binary_mode = {'r': 'rb', 'r+': 'rb+',
                       'w': 'wb', 'w+': 'wb+',
                       'a': 'ab', 'a+': 'ab+'}[mode]
    except KeyError:
        binary_mode = mode
    binary, filename = _open_binary_stream(uri, binary_mode, **kw)
    if ignore_extension:
        decompressed = binary
    else:
        decompressed = _compression_wrapper(binary, filename, mode)

    if 'b' not in mode or explicit_encoding is not None:
        errors = kw.pop('errors', 'strict')
        decoded = _encoding_wrapper(decompressed, mode, encoding=encoding, errors=errors)
    else:
        decoded = decompressed

    return decoded


def _shortcut_open(uri, mode, **kw):
    """Try to open the URI using the standard library io.open function.

    This can be much faster than the alternative of opening in binary mode and
    then decoding.

    This is only possible under the following conditions:

        1. Opening a local file
        2. Ignore extension is set to True

    If it is not possible to use the built-in open for the specified URI, returns None.

    :param str uri: A string indicating what to open.
    :param str mode: The mode to pass to the open function.
    :param dict kw:
    :returns: The opened file
    :rtype: file
    """
    if not isinstance(uri, six.string_types):
        return None

    parsed_uri = _parse_uri(uri)
    if parsed_uri.scheme != 'file':
        return None

    _, extension = P.splitext(parsed_uri.uri_path)
    ignore_extension = kw.get('ignore_extension', False)
    if extension in ('.gz', '.bz2') and not ignore_extension:
        return None

    #
    # https://docs.python.org/2/library/functions.html#open
    #
    # buffering: 0: off; 1: on; negative number: use system default
    #
    buffering = kw.get('buffering', -1)

    open_kwargs = {}
    errors = kw.get('errors')
    if errors is not None:
        open_kwargs['errors'] = errors

    encoding = kw.get('encoding')
    if encoding is not None:
        open_kwargs['encoding'] = encoding
        mode = mode.replace('b', '')

    #
    # Under Py3, the built-in open accepts kwargs, and it's OK to use that.
    # Under Py2, the built-in open _doesn't_ accept kwargs, but we still use it
    # whenever possible (see issue #207).  If we're under Py2 and have to use
    # kwargs, then we have no option other to use io.open.
    #
    if six.PY3:
        return open(parsed_uri.uri_path, mode, buffering=buffering, **open_kwargs)
    elif not open_kwargs:
        return open(parsed_uri.uri_path, mode, buffering=buffering)
    return io.open(parsed_uri.uri_path, mode, buffering=buffering, **open_kwargs)


def _open_binary_stream(uri, mode, **kw):
    """Open an arbitrary URI in the specified binary mode.

    Not all modes are supported for all protocols.

    :arg uri: The URI to open.  May be a string, or something else.
    :arg str mode: The mode to open with.  Must be rb, wb or ab.
    :arg kw: TODO: document this.
    :returns: A file object and the filename
    :rtype: tuple
    """
    if mode not in ('rb', 'rb+', 'wb', 'wb+', 'ab', 'ab+'):
        #
        # This should really be a ValueError, but for the sake of compatibility
        # with older versions, which raise NotImplementedError, we do the same.
        #
        raise NotImplementedError('unsupported mode: %r' % mode)

    if isinstance(uri, six.string_types):
        # this method just routes the request to classes handling the specific storage
        # schemes, depending on the URI protocol in `uri`
        filename = uri.split('/')[-1]
        parsed_uri = _parse_uri(uri)
        unsupported = "%r mode not supported for %r scheme" % (mode, parsed_uri.scheme)

        if parsed_uri.scheme in ("file", ):
            # local files -- both read & write supported
            # compression, if any, is determined by the filename extension (.gz, .bz2)
            fobj = io.open(parsed_uri.uri_path, mode)
            return fobj, filename
        elif parsed_uri.scheme in ("s3", "s3n", 's3u'):
            return _s3_open_uri(parsed_uri, mode, **kw), filename
        elif parsed_uri.scheme in ("hdfs", ):
            if mode == 'rb':
                return smart_open_hdfs.CliRawInputBase(parsed_uri.uri_path), filename
            elif mode == 'wb':
                return smart_open_hdfs.CliRawOutputBase(parsed_uri.uri_path), filename
            else:
                raise NotImplementedError(unsupported)
        elif parsed_uri.scheme in ("webhdfs", ):
            if mode == 'rb':
                fobj = smart_open_webhdfs.BufferedInputBase(parsed_uri.uri_path, **kw)
            elif mode == 'wb':
                fobj = smart_open_webhdfs.BufferedOutputBase(parsed_uri.uri_path, **kw)
            else:
                raise NotImplementedError(unsupported)
            return fobj, filename
        elif parsed_uri.scheme.startswith('http'):
            #
            # The URI may contain a query string and fragments, which interfere
            # with out compressed/uncompressed estimation.
            #
            filename = P.basename(urlparse.urlparse(uri).path)
            if mode == 'rb':
                return smart_open_http.BufferedInputBase(uri, **kw), filename
            else:
                raise NotImplementedError(unsupported)
        else:
            raise NotImplementedError("scheme %r is not supported", parsed_uri.scheme)
    elif isinstance(uri, boto.s3.key.Key):
        logger.debug('%r', locals())
        #
        # TODO: handle boto3 keys as well
        #
        host = kw.pop('host', None)
        if host is not None:
            kw['endpoint_url'] = 'http://' + host
        return smart_open_s3.open(uri.bucket.name, uri.name, mode, **kw), uri.name
    elif hasattr(uri, 'read'):
        # simply pass-through if already a file-like
        filename = '/tmp/unknown'
        return uri, filename
    else:
        raise TypeError('don\'t know how to handle uri %s' % repr(uri))


def _s3_open_uri(parsed_uri, mode, **kwargs):
    logger.debug('s3_open_uri: %r', locals())
    if mode in ('r', 'w'):
        raise ValueError('this function can only open binary streams. '
                         'Use smart_open.smart_open() to open text streams.')
    elif mode not in ('rb', 'wb'):
        raise NotImplementedError('unsupported mode: %r', mode)
    if parsed_uri.access_id is not None:
        kwargs['aws_access_key_id'] = parsed_uri.access_id
    if parsed_uri.access_secret is not None:
        kwargs['aws_secret_access_key'] = parsed_uri.access_secret

    # Get an S3 host. It is required for sigv4 operations.
    host = kwargs.pop('host', None)
    if host is not None:
        kwargs['endpoint_url'] = 'http://' + host

    return smart_open_s3.open(parsed_uri.bucket_id, parsed_uri.key_id, mode, **kwargs)


def _parse_uri(uri_as_string):
    """
    Parse the given URI from a string.

    Supported URI schemes are "file", "s3", "s3n", "s3u" and "hdfs".

      * s3 and s3n are treated the same way.
      * s3u is s3 but without SSL.

    Valid URI examples::

      * s3://my_bucket/my_key
      * s3://my_key:my_secret@my_bucket/my_key
      * s3://my_key:my_secret@my_server:my_port@my_bucket/my_key
      * hdfs:///path/file
      * hdfs://path/file
      * webhdfs://host:port/path/file
      * ./local/path/file
      * ~/local/path/file
      * local/path/file
      * ./local/path/file.gz
      * file:///home/user/file
      * file:///home/user/file.bz2
    """
    if os.name == 'nt':
        # urlsplit doesn't work on Windows -- it parses the drive as the scheme...
        if '://' not in uri_as_string:
            # no protocol given => assume a local file
            uri_as_string = 'file://' + uri_as_string
    parsed_uri = urlsplit(uri_as_string, allow_fragments=False)

    if parsed_uri.scheme == "hdfs":
        return _parse_uri_hdfs(parsed_uri)
    elif parsed_uri.scheme == "webhdfs":
        return _parse_uri_webhdfs(parsed_uri)
    elif parsed_uri.scheme in ("s3", "s3n", "s3u"):
        return _parse_uri_s3x(parsed_uri)
    elif parsed_uri.scheme in ('file', '', None):
        return _parse_uri_file(parsed_uri)
    elif parsed_uri.scheme.startswith('http'):
        return Uri(scheme=parsed_uri.scheme, uri_path=uri_as_string)
    else:
        raise NotImplementedError(
            "unknown URI scheme %r in %r" % (parsed_uri.scheme, uri_as_string)
        )


def _parse_uri_hdfs(parsed_uri):
    assert parsed_uri.scheme == 'hdfs'
    uri_path = parsed_uri.netloc + parsed_uri.path
    uri_path = "/" + uri_path.lstrip("/")
    if not uri_path:
        raise RuntimeError("invalid HDFS URI: %s" % parsed_uri)
    return Uri(scheme='hdfs', uri_path=uri_path)


def _parse_uri_webhdfs(parsed_uri):
    assert parsed_uri.scheme == 'webhdfs'
    uri_path = parsed_uri.netloc + "/webhdfs/v1" + parsed_uri.path
    if parsed_uri.query:
        uri_path += "?" + parsed_uri.query
    if not uri_path:
        raise RuntimeError("invalid WebHDFS URI: %s" % parsed_uri)
    return Uri(scheme='webhdfs', uri_path=uri_path)


def _parse_uri_s3x(parsed_uri):
    assert parsed_uri.scheme in ("s3", "s3n", "s3u")

    bucket_id = (parsed_uri.netloc + parsed_uri.path).split('@')
    key_id = None
    port = 443
    host = boto.config.get('s3', 'host', 's3.amazonaws.com')
    ordinary_calling_format = False
    if len(bucket_id) == 1:
        # URI without credentials: s3://bucket/object
        bucket_id, key_id = bucket_id[0].split('/', 1)
        # "None" credentials are interpreted as "look for credentials in other locations" by boto
        access_id, access_secret = None, None
    elif len(bucket_id) == 2 and len(bucket_id[0].split(':')) == 2:
        # URI in full format: s3://key:secret@bucket/object
        # access key id: [A-Z0-9]{20}
        # secret access key: [A-Za-z0-9/+=]{40}
        acc, bucket_id = bucket_id
        access_id, access_secret = acc.split(':')
        bucket_id, key_id = bucket_id.split('/', 1)
    elif len(bucket_id) == 3 and len(bucket_id[0].split(':')) == 2:
        # or URI in extended format: s3://key:secret@server[:port]@bucket/object
        acc,  server, bucket_id = bucket_id
        access_id, access_secret = acc.split(':')
        bucket_id, key_id = bucket_id.split('/', 1)
        server = server.split(':')
        ordinary_calling_format = True
        host = server[0]
        if len(server) == 2:
            port = int(server[1])
    else:
        # more than 2 '@' means invalid uri
        # Bucket names must be at least 3 and no more than 63 characters long.
        # Bucket names must be a series of one or more labels.
        # Adjacent labels are separated by a single period (.).
        # Bucket names can contain lowercase letters, numbers, and hyphens.
        # Each label must start and end with a lowercase letter or a number.
        raise RuntimeError("invalid S3 URI: %s" % str(parsed_uri))

    return Uri(
        scheme=parsed_uri.scheme, bucket_id=bucket_id, key_id=key_id,
        port=port, host=host, ordinary_calling_format=ordinary_calling_format,
        access_id=access_id, access_secret=access_secret
    )


def _parse_uri_file(parsed_uri):
    assert parsed_uri.scheme in (None, '', 'file')
    uri_path = parsed_uri.netloc + parsed_uri.path
    # '~/tmp' may be expanded to '/Users/username/tmp'
    uri_path = os.path.expanduser(uri_path)

    if not uri_path:
        raise RuntimeError("invalid file URI: %s" % parsed_uri)

    return Uri(scheme='file', uri_path=uri_path)


def _need_to_buffer(file_obj, mode, ext):
    """Returns True if we need to buffer the whole file in memory in order to proceed."""
    try:
        is_seekable = file_obj.seekable()
    except AttributeError:
        #
        # Under Py2, built-in file objects returned by open do not have
        # .seekable, but have a .seek method instead.
        #
        is_seekable = hasattr(file_obj, 'seek')
    return six.PY2 and mode.startswith('r') and ext in ('.gz', '.bz2') and not is_seekable


def _compression_wrapper(file_obj, filename, mode):
    """
    This function will wrap the file_obj with an appropriate
    [de]compression mechanism based on the extension of the filename.

    file_obj must either be a filehandle object, or a class which behaves
        like one.

    If the filename extension isn't recognized, will simply return the original
    file_obj.
    """
    _, ext = os.path.splitext(filename)

    if _need_to_buffer(file_obj, mode, ext):
        warnings.warn('streaming gzip support unavailable, see %s' % _ISSUE_189_URL)
        file_obj = io.BytesIO(file_obj.read())

    if ext == '.bz2':
        return BZ2File(file_obj, mode)
    elif ext == '.gz':
        return gzip.GzipFile(fileobj=file_obj, mode=mode)
    else:
        return file_obj


def _encoding_wrapper(fileobj, mode, encoding=None, errors=DEFAULT_ERRORS):
    """Decode bytes into text, if necessary.

    If mode specifies binary access, does nothing, unless the encoding is
    specified.  A non-null encoding implies text mode.

    :arg fileobj: must quack like a filehandle object.
    :arg str mode: is the mode which was originally requested by the user.
    :arg str encoding: The text encoding to use.  If mode is binary, overrides mode.
    :arg str errors: The method to use when handling encoding/decoding errors.
    :returns: a file object
    """
    logger.debug('encoding_wrapper: %r', locals())

    #
    # If the mode is binary, but the user specified an encoding, assume they
    # want text.  If we don't make this assumption, ignore the encoding and
    # return bytes, smart_open behavior will diverge from the built-in open:
    #
    #   open(filename, encoding='utf-8') returns a text stream in Py3
    #   smart_open(filename, encoding='utf-8') would return a byte stream
    #       without our assumption, because the default mode is rb.
    #
    if 'b' in mode and encoding is None:
        return fileobj

    if encoding is None:
        encoding = SYSTEM_ENCODING

    if mode[0] == 'r':
        decoder = codecs.getreader(encoding)
    else:
        decoder = codecs.getwriter(encoding)
<<<<<<< HEAD
    return decoder(fileobj, errors=errors)


def file_smart_open(fname, mode='rb', encoding=None, errors=DEFAULT_ERRORS):
    """
    Stream from/to local filesystem, transparently (de)compressing gzip and bz2
    files if necessary.

    :arg str fname: The path to the file to open.
    :arg str mode: The mode in which to open the file.
    :arg str encoding: The text encoding to use.
    :arg str errors: The method to use when handling encoding/decoding errors.
    :returns: A file object
    """
    #
    # This is how we get from the filename to the end result.
    # Decompression is optional, but it always accepts bytes and returns bytes.
    # Decoding is also optional, accepts bytes and returns text.
    # The diagram below is for reading, for writing, the flow is from right to
    # left, but the code is identical.
    #
    #           open as binary         decompress?          decode?
    # filename ---------------> bytes -------------> bytes ---------> text
    #                          raw_fobj        decompressed_fobj   decoded_fobj
    #
    try:  # TODO need to fix this place (for cases with r+ and so on)
        raw_mode = {'r': 'rb', 'w': 'wb', 'a': 'ab'}[mode]
    except KeyError:
        raw_mode = mode
    raw_fobj = open(fname, raw_mode)
    decompressed_fobj = compression_wrapper(raw_fobj, fname, raw_mode)
    decoded_fobj = encoding_wrapper(decompressed_fobj, mode, encoding=encoding, errors=errors)
    return decoded_fobj


class HttpReadStream(object):
    """
    Implement streamed reader from a web site, as an iterable & context manager.
    Supports Kerberos and Basic HTTP authentication.

    As long as you don't mix different access patterns (readline vs readlines vs
    read(n) vs read() vs iteration) this will load efficiently in memory.

    """
    def __init__(self, url, mode='r', kerberos=False, user=None, password=None):
        """
        If Kerberos is True, will attempt to use the local Kerberos credentials.
        Otherwise, will try to use "basic" HTTP authentication via username/password.

        If none of those are set, will connect unauthenticated.
        """
        if kerberos:
            import requests_kerberos
            auth = requests_kerberos.HTTPKerberosAuth()
        elif user is not None and password is not None:
            auth = (user, password)
        else:
            auth = None

        self.response = requests.get(url, auth=auth, stream=True)

        if not self.response.ok:
            self.response.raise_for_status()

        self.mode = mode
        self._read_buffer = None
        self._read_iter = None
        self._readline_iter = None

    def __iter__(self):
        return self.response.iter_lines()

    def binary_content(self):
        """Return the content of the request as bytes."""
        return self.response.content

    def readline(self):
        """
        Mimics the readline call to a filehandle object.
        """
        if self._readline_iter is None:
            self._readline_iter = self.response.iter_lines()

        try:
            return next(self._readline_iter)
        except StopIteration:
            # When readline runs out of data, it just returns an empty string
            return ''

    def readlines(self):
        """
        Mimics the readlines call to a filehandle object.
        """
        return list(self.response.iter_lines())

    def seek(self):
        raise NotImplementedError('seek() is not implemented')

    def read(self, size=None):
        """
        Mimics the read call to a filehandle object.
        """
        if size is None:
            return self.response.content
        else:
            if self._read_iter is None:
                self._read_iter = self.response.iter_content(size)
                self._read_buffer = next(self._read_iter)

            while len(self._read_buffer) < size:
                try:
                    self._read_buffer += next(self._read_iter)
                except StopIteration:
                    # Oops, ran out of data early.
                    retval = self._read_buffer
                    self._read_buffer = ''
                    if len(retval) == 0:
                        # When read runs out of data, it just returns empty
                        return ''
                    else:
                        return retval

            # If we got here, it means we have enough data in the buffer
            # to return to the caller.
            retval = self._read_buffer[:size]
            self._read_buffer = self._read_buffer[size:]
            return retval

    def __enter__(self, *args, **kwargs):
        return self

    def __exit__(self, *args, **kwargs):
        self.response.close()


def HttpOpenRead(parsed_uri, mode='r', **kwargs):
    if parsed_uri.scheme not in ('http', 'https'):
        raise TypeError("can only process http/https urls")
    if mode not in ('r', 'rb'):
        raise NotImplementedError('Streaming write to http not supported')

    url = parsed_uri.uri_path

    response = HttpReadStream(url, **kwargs)

    fname = urlsplit(url, allow_fragments=False).path.split('/')[-1]

    if fname.endswith('.gz'):
        #  Gzip needs a seek-able filehandle, so we need to buffer it.
        buffer = make_closing(io.BytesIO)(response.binary_content())
        return compression_wrapper(buffer, fname, mode)
    else:
        return compression_wrapper(response, fname, mode)


class WebHdfsOpenWrite(object):
    """
    Context manager for writing into webhdfs files

    """
    def __init__(self, parsed_uri, min_part_size=WEBHDFS_MIN_PART_SIZE):
        if parsed_uri.scheme != "webhdfs":
            raise TypeError("can only process WebHDFS files")
        self.parsed_uri = parsed_uri
        self.closed = False
        self.min_part_size = min_part_size
        # creating empty file first
        payload = {"op": "CREATE", "overwrite": True}
        init_response = requests.put("http://" + self.parsed_uri.uri_path, params=payload, allow_redirects=False)
        if not init_response.status_code == httplib.TEMPORARY_REDIRECT:
            raise WebHdfsException(str(init_response.status_code) + "\n" + init_response.content)
        uri = init_response.headers['location']
        response = requests.put(uri, data="", headers={'content-type': 'application/octet-stream'})
        if not response.status_code == httplib.CREATED:
            raise WebHdfsException(str(response.status_code) + "\n" + response.content)
        self.lines = []
        self.parts = 0
        self.chunk_bytes = 0
        self.total_size = 0

    def upload(self, data):
        payload = {"op": "APPEND"}
        init_response = requests.post("http://" + self.parsed_uri.uri_path, params=payload, allow_redirects=False)
        if not init_response.status_code == httplib.TEMPORARY_REDIRECT:
            raise WebHdfsException(str(init_response.status_code) + "\n" + init_response.content)
        uri = init_response.headers['location']
        response = requests.post(uri, data=data, headers={'content-type': 'application/octet-stream'})
        if not response.status_code == httplib.OK:
            raise WebHdfsException(str(response.status_code) + "\n" + response.content)

    def write(self, b):
        """
        Write the given bytes (binary string) into the WebHDFS file from constructor.

        """
        if self.closed:
            raise ValueError("I/O operation on closed file")
        if isinstance(b, six.text_type):
            # not part of API: also accept unicode => encode it as utf8
            b = b.encode('utf8')

        if not isinstance(b, six.binary_type):
            raise TypeError("input must be a binary string")

        self.lines.append(b)
        self.chunk_bytes += len(b)
        self.total_size += len(b)

        if self.chunk_bytes >= self.min_part_size:
            buff = b"".join(self.lines)
            logger.info(
                "uploading part #%i, %i bytes (total %.3fGB)",
                self.parts, len(buff), self.total_size / 1024.0 ** 3
            )
            self.upload(buff)
            logger.debug("upload of part #%i finished", self.parts)
            self.parts += 1
            self.lines, self.chunk_bytes = [], 0

    def seek(self, offset, whence=None):
        raise NotImplementedError("seek() not implemented yet")

    def close(self):
        buff = b"".join(self.lines)
        if buff:
            logger.info(
                "uploading last part #%i, %i bytes (total %.3fGB)",
                self.parts, len(buff), self.total_size / 1024.0 ** 3
            )
            self.upload(buff)
            logger.debug("upload of last part #%i finished", self.parts)
        self.closed = True

    def __enter__(self):
        return self

    def __exit__(self, type, value, traceback):
        self.close()


def s3_iter_bucket_process_key_with_kwargs(kwargs):
    return s3_iter_bucket_process_key(**kwargs)


def s3_iter_bucket_process_key(key, retries=3):
    """
    Conceptually part of `s3_iter_bucket`, but must remain top-level method because
    of pickling visibility.

    """
    # Sometimes, https://github.com/boto/boto/issues/2409 can happen because of network issues on either side.
    # Retry up to 3 times to ensure its not a transient issue.
    for x in range(0, retries + 1):
        try:
            return key, key.get_contents_as_string()
        except SSLError:
            # Actually fail on last pass through the loop
            if x == retries:
                raise
            # Otherwise, try again, as this might be a transient timeout
            pass


def s3_iter_bucket(bucket, prefix='', accept_key=lambda key: True,
                   key_limit=None, workers=16, retries=3, ordered=False,
                   max_in_memory=None):
    """
    Iterate and download all S3 files under `bucket/prefix`, yielding out
    `(key, key content)` 2-tuples (generator).

    `accept_key` is a function that accepts a key name (unicode string) and
    returns True/False, signalling whether the given key should be downloaded out or
    not (default: accept all keys).

    If `key_limit` is given, stop after yielding out that many results.

    The keys are processed in parallel, using `workers` processes (default: 16),
    to speed up downloads greatly. If multiprocessing is not available, thus
    MULTIPROCESSING is False, this parameter will be ignored.

    If `ordered` is `False` (the default), keys will be yielded as soon as they
    become available. If `True`, they will be yielded in the same order they
    are received from S3 (UTF-8 binary order).

    Because I/O is done by workers in the background, a number of files may
    exist in memory, waiting to be consumed. When iterating through a large
    number of files, this may consume more system memory than is desired or
    available. `max_in_memory` can be used to control the number of files in
    memory at any one time. If `None` (the default), the number is unlimited.

    Example::

      >>> mybucket = boto.connect_s3().get_bucket('mybucket')

      >>> # get all JSON files under "mybucket/foo/"
      >>> for key, content in s3_iter_bucket(mybucket, prefix='foo/', accept_key=lambda key: key.endswith('.json')):
      ...     print key, len(content)

      >>> # limit to 10k files, using 32 parallel workers (default is 16)
      >>> for key, content in s3_iter_bucket(mybucket, key_limit=10000, workers=32):
      ...     print key, len(content)

    """
    total_size, key_no = 0, -1
    keys = ({'key': key, 'retries': retries} for key in bucket.list(prefix=prefix) if accept_key(key.name))

    if max_in_memory:
        keys = LimitingIterator(keys, max_in_memory)

    if MULTIPROCESSING:
        liod = " in order" if ordered else ""
        logger.info("iterating over keys%s from %s with %i workers", liod, bucket, workers)
        pool = multiprocessing.pool.Pool(processes=workers)
        map_fun = pool.imap if ordered else pool.imap_unordered
        iterator = map_fun(s3_iter_bucket_process_key_with_kwargs, keys)
    else:
        logger.info("iterating over keys from %s without multiprocessing", bucket)
        iterator = imap(s3_iter_bucket_process_key_with_kwargs, keys)

    for key_no, (key, content) in enumerate(iterator):
        if key_no % 1000 == 0:
            logger.info(
                "yielding key #%i: %s, size %i (total %.1fMB)",
                key_no, key, len(content), total_size / 1024.0 ** 2
            )

        yield key, content
        if max_in_memory:
            keys.task_done()
        key.close()
        total_size += len(content)

        if key_limit is not None and key_no + 1 >= key_limit:
            # we were asked to output only a limited number of keys => we're done
            break

    if MULTIPROCESSING:
        pool.terminate()

    logger.info("processed %i keys, total size %i" % (key_no + 1, total_size))


class LimitingIterator(object):
    def __init__(self, underlying, limit):
        self._it = iter(underlying)
        self._sem = threading.BoundedSemaphore(limit)

    def __iter__(self):
        return self

    def __next__(self):
        self._sem.acquire()
        return next(self._it)

    def task_done(self):
        self._sem.release()


class WebHdfsException(Exception):
    def __init__(self, msg=str()):
        self.msg = msg
        super(WebHdfsException, self).__init__(self.msg)
=======
    return decoder(fileobj, errors=errors)
>>>>>>> 2d6b9341
<|MERGE_RESOLUTION|>--- conflicted
+++ resolved
@@ -31,7 +31,6 @@
 import importlib
 import io
 import warnings
-import threading
 
 # Import ``pathlib`` if the builtin ``pathlib`` or the backport ``pathlib2`` are
 # available. The builtin ``pathlib`` will be imported with higher precedence.
@@ -596,369 +595,4 @@
         decoder = codecs.getreader(encoding)
     else:
         decoder = codecs.getwriter(encoding)
-<<<<<<< HEAD
-    return decoder(fileobj, errors=errors)
-
-
-def file_smart_open(fname, mode='rb', encoding=None, errors=DEFAULT_ERRORS):
-    """
-    Stream from/to local filesystem, transparently (de)compressing gzip and bz2
-    files if necessary.
-
-    :arg str fname: The path to the file to open.
-    :arg str mode: The mode in which to open the file.
-    :arg str encoding: The text encoding to use.
-    :arg str errors: The method to use when handling encoding/decoding errors.
-    :returns: A file object
-    """
-    #
-    # This is how we get from the filename to the end result.
-    # Decompression is optional, but it always accepts bytes and returns bytes.
-    # Decoding is also optional, accepts bytes and returns text.
-    # The diagram below is for reading, for writing, the flow is from right to
-    # left, but the code is identical.
-    #
-    #           open as binary         decompress?          decode?
-    # filename ---------------> bytes -------------> bytes ---------> text
-    #                          raw_fobj        decompressed_fobj   decoded_fobj
-    #
-    try:  # TODO need to fix this place (for cases with r+ and so on)
-        raw_mode = {'r': 'rb', 'w': 'wb', 'a': 'ab'}[mode]
-    except KeyError:
-        raw_mode = mode
-    raw_fobj = open(fname, raw_mode)
-    decompressed_fobj = compression_wrapper(raw_fobj, fname, raw_mode)
-    decoded_fobj = encoding_wrapper(decompressed_fobj, mode, encoding=encoding, errors=errors)
-    return decoded_fobj
-
-
-class HttpReadStream(object):
-    """
-    Implement streamed reader from a web site, as an iterable & context manager.
-    Supports Kerberos and Basic HTTP authentication.
-
-    As long as you don't mix different access patterns (readline vs readlines vs
-    read(n) vs read() vs iteration) this will load efficiently in memory.
-
-    """
-    def __init__(self, url, mode='r', kerberos=False, user=None, password=None):
-        """
-        If Kerberos is True, will attempt to use the local Kerberos credentials.
-        Otherwise, will try to use "basic" HTTP authentication via username/password.
-
-        If none of those are set, will connect unauthenticated.
-        """
-        if kerberos:
-            import requests_kerberos
-            auth = requests_kerberos.HTTPKerberosAuth()
-        elif user is not None and password is not None:
-            auth = (user, password)
-        else:
-            auth = None
-
-        self.response = requests.get(url, auth=auth, stream=True)
-
-        if not self.response.ok:
-            self.response.raise_for_status()
-
-        self.mode = mode
-        self._read_buffer = None
-        self._read_iter = None
-        self._readline_iter = None
-
-    def __iter__(self):
-        return self.response.iter_lines()
-
-    def binary_content(self):
-        """Return the content of the request as bytes."""
-        return self.response.content
-
-    def readline(self):
-        """
-        Mimics the readline call to a filehandle object.
-        """
-        if self._readline_iter is None:
-            self._readline_iter = self.response.iter_lines()
-
-        try:
-            return next(self._readline_iter)
-        except StopIteration:
-            # When readline runs out of data, it just returns an empty string
-            return ''
-
-    def readlines(self):
-        """
-        Mimics the readlines call to a filehandle object.
-        """
-        return list(self.response.iter_lines())
-
-    def seek(self):
-        raise NotImplementedError('seek() is not implemented')
-
-    def read(self, size=None):
-        """
-        Mimics the read call to a filehandle object.
-        """
-        if size is None:
-            return self.response.content
-        else:
-            if self._read_iter is None:
-                self._read_iter = self.response.iter_content(size)
-                self._read_buffer = next(self._read_iter)
-
-            while len(self._read_buffer) < size:
-                try:
-                    self._read_buffer += next(self._read_iter)
-                except StopIteration:
-                    # Oops, ran out of data early.
-                    retval = self._read_buffer
-                    self._read_buffer = ''
-                    if len(retval) == 0:
-                        # When read runs out of data, it just returns empty
-                        return ''
-                    else:
-                        return retval
-
-            # If we got here, it means we have enough data in the buffer
-            # to return to the caller.
-            retval = self._read_buffer[:size]
-            self._read_buffer = self._read_buffer[size:]
-            return retval
-
-    def __enter__(self, *args, **kwargs):
-        return self
-
-    def __exit__(self, *args, **kwargs):
-        self.response.close()
-
-
-def HttpOpenRead(parsed_uri, mode='r', **kwargs):
-    if parsed_uri.scheme not in ('http', 'https'):
-        raise TypeError("can only process http/https urls")
-    if mode not in ('r', 'rb'):
-        raise NotImplementedError('Streaming write to http not supported')
-
-    url = parsed_uri.uri_path
-
-    response = HttpReadStream(url, **kwargs)
-
-    fname = urlsplit(url, allow_fragments=False).path.split('/')[-1]
-
-    if fname.endswith('.gz'):
-        #  Gzip needs a seek-able filehandle, so we need to buffer it.
-        buffer = make_closing(io.BytesIO)(response.binary_content())
-        return compression_wrapper(buffer, fname, mode)
-    else:
-        return compression_wrapper(response, fname, mode)
-
-
-class WebHdfsOpenWrite(object):
-    """
-    Context manager for writing into webhdfs files
-
-    """
-    def __init__(self, parsed_uri, min_part_size=WEBHDFS_MIN_PART_SIZE):
-        if parsed_uri.scheme != "webhdfs":
-            raise TypeError("can only process WebHDFS files")
-        self.parsed_uri = parsed_uri
-        self.closed = False
-        self.min_part_size = min_part_size
-        # creating empty file first
-        payload = {"op": "CREATE", "overwrite": True}
-        init_response = requests.put("http://" + self.parsed_uri.uri_path, params=payload, allow_redirects=False)
-        if not init_response.status_code == httplib.TEMPORARY_REDIRECT:
-            raise WebHdfsException(str(init_response.status_code) + "\n" + init_response.content)
-        uri = init_response.headers['location']
-        response = requests.put(uri, data="", headers={'content-type': 'application/octet-stream'})
-        if not response.status_code == httplib.CREATED:
-            raise WebHdfsException(str(response.status_code) + "\n" + response.content)
-        self.lines = []
-        self.parts = 0
-        self.chunk_bytes = 0
-        self.total_size = 0
-
-    def upload(self, data):
-        payload = {"op": "APPEND"}
-        init_response = requests.post("http://" + self.parsed_uri.uri_path, params=payload, allow_redirects=False)
-        if not init_response.status_code == httplib.TEMPORARY_REDIRECT:
-            raise WebHdfsException(str(init_response.status_code) + "\n" + init_response.content)
-        uri = init_response.headers['location']
-        response = requests.post(uri, data=data, headers={'content-type': 'application/octet-stream'})
-        if not response.status_code == httplib.OK:
-            raise WebHdfsException(str(response.status_code) + "\n" + response.content)
-
-    def write(self, b):
-        """
-        Write the given bytes (binary string) into the WebHDFS file from constructor.
-
-        """
-        if self.closed:
-            raise ValueError("I/O operation on closed file")
-        if isinstance(b, six.text_type):
-            # not part of API: also accept unicode => encode it as utf8
-            b = b.encode('utf8')
-
-        if not isinstance(b, six.binary_type):
-            raise TypeError("input must be a binary string")
-
-        self.lines.append(b)
-        self.chunk_bytes += len(b)
-        self.total_size += len(b)
-
-        if self.chunk_bytes >= self.min_part_size:
-            buff = b"".join(self.lines)
-            logger.info(
-                "uploading part #%i, %i bytes (total %.3fGB)",
-                self.parts, len(buff), self.total_size / 1024.0 ** 3
-            )
-            self.upload(buff)
-            logger.debug("upload of part #%i finished", self.parts)
-            self.parts += 1
-            self.lines, self.chunk_bytes = [], 0
-
-    def seek(self, offset, whence=None):
-        raise NotImplementedError("seek() not implemented yet")
-
-    def close(self):
-        buff = b"".join(self.lines)
-        if buff:
-            logger.info(
-                "uploading last part #%i, %i bytes (total %.3fGB)",
-                self.parts, len(buff), self.total_size / 1024.0 ** 3
-            )
-            self.upload(buff)
-            logger.debug("upload of last part #%i finished", self.parts)
-        self.closed = True
-
-    def __enter__(self):
-        return self
-
-    def __exit__(self, type, value, traceback):
-        self.close()
-
-
-def s3_iter_bucket_process_key_with_kwargs(kwargs):
-    return s3_iter_bucket_process_key(**kwargs)
-
-
-def s3_iter_bucket_process_key(key, retries=3):
-    """
-    Conceptually part of `s3_iter_bucket`, but must remain top-level method because
-    of pickling visibility.
-
-    """
-    # Sometimes, https://github.com/boto/boto/issues/2409 can happen because of network issues on either side.
-    # Retry up to 3 times to ensure its not a transient issue.
-    for x in range(0, retries + 1):
-        try:
-            return key, key.get_contents_as_string()
-        except SSLError:
-            # Actually fail on last pass through the loop
-            if x == retries:
-                raise
-            # Otherwise, try again, as this might be a transient timeout
-            pass
-
-
-def s3_iter_bucket(bucket, prefix='', accept_key=lambda key: True,
-                   key_limit=None, workers=16, retries=3, ordered=False,
-                   max_in_memory=None):
-    """
-    Iterate and download all S3 files under `bucket/prefix`, yielding out
-    `(key, key content)` 2-tuples (generator).
-
-    `accept_key` is a function that accepts a key name (unicode string) and
-    returns True/False, signalling whether the given key should be downloaded out or
-    not (default: accept all keys).
-
-    If `key_limit` is given, stop after yielding out that many results.
-
-    The keys are processed in parallel, using `workers` processes (default: 16),
-    to speed up downloads greatly. If multiprocessing is not available, thus
-    MULTIPROCESSING is False, this parameter will be ignored.
-
-    If `ordered` is `False` (the default), keys will be yielded as soon as they
-    become available. If `True`, they will be yielded in the same order they
-    are received from S3 (UTF-8 binary order).
-
-    Because I/O is done by workers in the background, a number of files may
-    exist in memory, waiting to be consumed. When iterating through a large
-    number of files, this may consume more system memory than is desired or
-    available. `max_in_memory` can be used to control the number of files in
-    memory at any one time. If `None` (the default), the number is unlimited.
-
-    Example::
-
-      >>> mybucket = boto.connect_s3().get_bucket('mybucket')
-
-      >>> # get all JSON files under "mybucket/foo/"
-      >>> for key, content in s3_iter_bucket(mybucket, prefix='foo/', accept_key=lambda key: key.endswith('.json')):
-      ...     print key, len(content)
-
-      >>> # limit to 10k files, using 32 parallel workers (default is 16)
-      >>> for key, content in s3_iter_bucket(mybucket, key_limit=10000, workers=32):
-      ...     print key, len(content)
-
-    """
-    total_size, key_no = 0, -1
-    keys = ({'key': key, 'retries': retries} for key in bucket.list(prefix=prefix) if accept_key(key.name))
-
-    if max_in_memory:
-        keys = LimitingIterator(keys, max_in_memory)
-
-    if MULTIPROCESSING:
-        liod = " in order" if ordered else ""
-        logger.info("iterating over keys%s from %s with %i workers", liod, bucket, workers)
-        pool = multiprocessing.pool.Pool(processes=workers)
-        map_fun = pool.imap if ordered else pool.imap_unordered
-        iterator = map_fun(s3_iter_bucket_process_key_with_kwargs, keys)
-    else:
-        logger.info("iterating over keys from %s without multiprocessing", bucket)
-        iterator = imap(s3_iter_bucket_process_key_with_kwargs, keys)
-
-    for key_no, (key, content) in enumerate(iterator):
-        if key_no % 1000 == 0:
-            logger.info(
-                "yielding key #%i: %s, size %i (total %.1fMB)",
-                key_no, key, len(content), total_size / 1024.0 ** 2
-            )
-
-        yield key, content
-        if max_in_memory:
-            keys.task_done()
-        key.close()
-        total_size += len(content)
-
-        if key_limit is not None and key_no + 1 >= key_limit:
-            # we were asked to output only a limited number of keys => we're done
-            break
-
-    if MULTIPROCESSING:
-        pool.terminate()
-
-    logger.info("processed %i keys, total size %i" % (key_no + 1, total_size))
-
-
-class LimitingIterator(object):
-    def __init__(self, underlying, limit):
-        self._it = iter(underlying)
-        self._sem = threading.BoundedSemaphore(limit)
-
-    def __iter__(self):
-        return self
-
-    def __next__(self):
-        self._sem.acquire()
-        return next(self._it)
-
-    def task_done(self):
-        self._sem.release()
-
-
-class WebHdfsException(Exception):
-    def __init__(self, msg=str()):
-        self.msg = msg
-        super(WebHdfsException, self).__init__(self.msg)
-=======
-    return decoder(fileobj, errors=errors)
->>>>>>> 2d6b9341
+    return decoder(fileobj, errors=errors)