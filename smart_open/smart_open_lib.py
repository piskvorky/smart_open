--- conflicted
+++ resolved
@@ -494,15 +494,8 @@
             # with our compressed/uncompressed estimation, so we strip them.
             #
             filename = P.basename(urlparse.urlparse(uri).path)
-<<<<<<< HEAD
             kw = _check_kwargs(smart_open_http.open, tkwa)
             return smart_open_http.open(uri, mode, **kw), filename
-=======
-            if mode == 'rb':
-                return smart_open_http.SeekableBufferedInputBase(uri, **kw), filename
-            else:
-                raise NotImplementedError(unsupported)
->>>>>>> b69feb39
         else:
             raise NotImplementedError("scheme %r is not supported", parsed_uri.scheme)
     elif hasattr(uri, 'read'):
