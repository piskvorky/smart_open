#!/usr/bin/env python
# -*- coding: utf-8 -*-
#
# Copyright (C) 2015 Radim Rehurek <me@radimrehurek.com>
#
# This code is distributed under the terms and conditions
# from the MIT License (MIT).
#
# flake8: noqa


"""
Utilities for streaming from several file-like data storages: S3 / HDFS / standard
filesystem / compressed files..., using a single, Pythonic API.

The streaming makes heavy use of generators and pipes, to avoid loading
full file contents into memory, allowing work with arbitrarily large files.

The main methods are:

* `smart_open()`, which opens the given file for reading/writing
* `s3_iter_bucket()`, which goes over all keys in an S3 bucket in parallel

"""

import logging
import os
import subprocess
import sys
import requests
import io

<<<<<<< HEAD
IS_PY2 = (sys.version_info[0] == 2)

if IS_PY2:
    import cStringIO as StringIO
import contextlib

if sys.version_info[0] == 2:
=======
from boto.compat import BytesIO, urlsplit, six
import boto.s3.connection
import boto.s3.key
from ssl import SSLError


IS_PY2 = (sys.version_info[0] == 2)

if IS_PY2:
>>>>>>> ec130cae
    import httplib

elif sys.version_info[0] == 3:
    import http.client as httplib


logger = logging.getLogger(__name__)

# Multiprocessing is unavailable in App Engine (and possibly other sandboxes).
# The only method currently relying on it is s3_iter_bucket, which is instructed
# whether to use it by the MULTIPROCESSING flag.
MULTIPROCESSING = False
try:
    import multiprocessing.pool
    MULTIPROCESSING = True
except ImportError:
    logger.warning("multiprocessing could not be imported and won't be used")
    from itertools import imap

import gzip
import smart_open.s3 as smart_open_s3


WEBHDFS_MIN_PART_SIZE = 50 * 1024**2  # minimum part size for HDFS multipart uploads


def smart_open(uri, mode="rb", **kw):
    """
    Open the given S3 / HDFS / filesystem file pointed to by `uri` for reading or writing.

    The only supported modes for now are 'rb' (read, default) and 'wb' (replace & write).

    The reads/writes are memory efficient (streamed) and therefore suitable for
    arbitrarily large files.

    The `uri` can be either:

    1. a URI for the local filesystem (compressed ``.gz`` or ``.bz2`` files handled automatically):
       `./lines.txt`, `/home/joe/lines.txt.gz`, `file:///home/joe/lines.txt.bz2`
    2. a URI for HDFS: `hdfs:///some/path/lines.txt`
    3. a URI for Amazon's S3 (can also supply credentials inside the URI):
       `s3://my_bucket/lines.txt`, `s3://my_aws_key_id:key_secret@my_bucket/lines.txt`
    4. an instance of the boto.s3.key.Key class.

    Examples::

      >>> # stream lines from http; you can use context managers too:
      >>> with smart_open.smart_open('http://www.google.com') as fin:
      ...     for line in fin:
      ...         print line

      >>> # stream lines from S3; you can use context managers too:
      >>> with smart_open.smart_open('s3://mybucket/mykey.txt') as fin:
      ...     for line in fin:
      ...         print line

      >>> # you can also use a boto.s3.key.Key instance directly:
      >>> key = boto.connect_s3().get_bucket("my_bucket").get_key("my_key")
      >>> with smart_open.smart_open(key) as fin:
      ...     for line in fin:
      ...         print line

      >>> # stream line-by-line from an HDFS file
      >>> for line in smart_open.smart_open('hdfs:///user/hadoop/my_file.txt'):
      ...    print line

      >>> # stream content *into* S3:
      >>> with smart_open.smart_open('s3://mybucket/mykey.txt', 'wb') as fout:
      ...     for line in ['first line', 'second line', 'third line']:
      ...          fout.write(line + '\n')

      >>> # stream from/to (compressed) local files:
      >>> for line in smart_open.smart_open('/home/radim/my_file.txt'):
      ...    print line
      >>> for line in smart_open.smart_open('/home/radim/my_file.txt.gz'):
      ...    print line
      >>> with smart_open.smart_open('/home/radim/my_file.txt.gz', 'wb') as fout:
      ...    fout.write("hello world!\n")
      >>> with smart_open.smart_open('/home/radim/another.txt.bz2', 'wb') as fout:
      ...    fout.write("good bye!\n")
      >>> # stream from/to (compressed) local files with Expand ~ and ~user constructions:
      >>> for line in smart_open.smart_open('~/my_file.txt'):
      ...    print line
      >>> for line in smart_open.smart_open('my_file.txt'):
      ...    print line

    """
    logger.debug('%r', locals())

    # validate mode parameter
    if not isinstance(mode, six.string_types):
        raise TypeError('mode should be a string')


    if isinstance(uri, six.string_types):
        # this method just routes the request to classes handling the specific storage
        # schemes, depending on the URI protocol in `uri`
        parsed_uri = ParseUri(uri)

        if parsed_uri.scheme in ("file", ):
            # local files -- both read & write supported
            # compression, if any, is determined by the filename extension (.gz, .bz2)
            return file_smart_open(parsed_uri.uri_path, mode)
        elif parsed_uri.scheme in ("s3", "s3n", 's3u'):
            return s3_open_uri(parsed_uri, mode, **kw)
        elif parsed_uri.scheme in ("hdfs", ):
            if mode in ('r', 'rb'):
                return HdfsOpenRead(parsed_uri, **kw)
            if mode in ('w', 'wb'):
                return HdfsOpenWrite(parsed_uri, **kw)
            else:
                raise NotImplementedError("file mode %s not supported for %r scheme", mode, parsed_uri.scheme)
        elif parsed_uri.scheme in ("webhdfs", ):
            if mode in ('r', 'rb'):
                return WebHdfsOpenRead(parsed_uri, **kw)
            elif mode in ('w', 'wb'):
                return WebHdfsOpenWrite(parsed_uri, **kw)
            else:
                raise NotImplementedError("file mode %s not supported for %r scheme", mode, parsed_uri.scheme)
        elif parsed_uri.scheme.startswith('http'):
            if mode in ('r', 'rb'):
                return HttpOpenRead(parsed_uri, **kw)
            else:
                raise NotImplementedError("file mode %s not supported for %r scheme", mode, parsed_uri.scheme)
        else:
            raise NotImplementedError("scheme %r is not supported", parsed_uri.scheme)
    elif isinstance(uri, boto.s3.key.Key):
        return s3_open_key(uri, mode, **kw)
    elif hasattr(uri, 'read'):
        # simply pass-through if already a file-like
        return uri
    else:
        raise TypeError('don\'t know how to handle uri %s' % repr(uri))


def s3_open_uri(parsed_uri, mode, **kwargs):
    logger.debug('%r', locals())
    if parsed_uri.access_id is not None:
        kwargs['aws_access_key_id'] = parsed_uri.access_id
    if parsed_uri.access_secret is not None:
        kwargs['aws_secret_access_key'] = parsed_uri.access_secret

    # Get an S3 host. It is required for sigv4 operations.
    host = kwargs.pop('host', None)
    if host is not None:
        kwargs['endpoint_url'] = 'http://' + host

    #
    # TODO: this is the wrong place to handle ignore_extension.
    # It should happen at the highest level in the smart_open function, because
    # it influences other file systems as well, not just S3.
    #
    if kwargs.pop("ignore_extension", False):
        codec = None
    else:
        codec = _detect_codec(parsed_uri.key_id)

    #
    # Codecs work on a byte-level, so the underlying S3 object should
    # always be reading bytes.
    #
    if codec and mode in (smart_open_s3.READ, smart_open_s3.READ_BINARY):
        s3_mode = smart_open_s3.READ_BINARY
    elif codec and mode in (smart_open_s3.WRITE, smart_open_s3.WRITE_BINARY):
        s3_mode = smart_open_s3.WRITE_BINARY
    else:
        s3_mode = mode

    #
    # TODO: I'm not sure how to handle this with boto3.  Any ideas?
    #
    # https://github.com/boto/boto3/issues/334
    #
    # _setup_unsecured_mode()

    fobj = smart_open_s3.open(parsed_uri.bucket_id, parsed_uri.key_id, s3_mode, **kwargs)
    return _CODECS[codec](fobj, mode)


def _setup_unsecured_mode(parsed_uri, kwargs):
    port = kwargs.pop('port', parsed_uri.port)
    if port != 443:
        kwargs['port'] = port

    if not kwargs.pop('is_secure', parsed_uri.scheme != 's3u'):
        kwargs['is_secure'] = False
        # If the security model docker is overridden, honor the host directly.
        kwargs['calling_format'] = boto.s3.connection.OrdinaryCallingFormat()


def s3_open_key(key, mode, **kwargs):
    logger.debug('%r', locals())
    #
    # TODO: handle boto3 keys as well
    #
    host = kwargs.pop('host', None)
    if host is not None:
        kwargs['endpoint_url'] = 'http://' + host

    if kwargs.pop("ignore_extension", False):
        codec = None
    else:
        codec = _detect_codec(key.name)

    #
    # Codecs work on a byte-level, so the underlying S3 object should
    # always be reading bytes.
    #
    if codec and mode in (smart_open_s3.READ, smart_open_s3.READ_BINARY):
        s3_mode = smart_open_s3.READ_BINARY
    elif codec and mode in (smart_open_s3.WRITE, smart_open_s3.WRITE_BINARY):
        s3_mode = smart_open_s3.WRITE_BINARY
    else:
        s3_mode = mode

    logging.debug('codec: %r mode: %r s3_mode: %r', codec, mode, s3_mode)
    fobj = smart_open_s3.open(key.bucket.name, key.name, s3_mode, **kwargs)
    return _CODECS[codec](fobj, mode)


def _detect_codec(filename):
    if filename.endswith(".gz"):
        return 'gzip'
    return None


def _wrap_gzip(fileobj, mode):
    return contextlib.closing(gzip.GzipFile(fileobj=fileobj, mode=mode))


def _wrap_none(fileobj, mode):
    return fileobj


_CODECS = {
    None: _wrap_none,
    'gzip': _wrap_gzip,
    #
    # TODO: add support for other codecs here.
    #
}


class ParseUri(object):
    """
    Parse the given URI.

    Supported URI schemes are "file", "s3", "s3n", "s3u" and "hdfs".

      * s3 and s3n are treated the same way.
      * s3u is s3 but without SSL.

    Valid URI examples::

      * s3://my_bucket/my_key
      * s3://my_key:my_secret@my_bucket/my_key
      * s3://my_key:my_secret@my_server:my_port@my_bucket/my_key
      * hdfs:///path/file
      * hdfs://path/file
      * webhdfs://host:port/path/file
      * ./local/path/file
      * ~/local/path/file
      * local/path/file
      * ./local/path/file.gz
      * file:///home/user/file
      * file:///home/user/file.bz2

    """
    def __init__(self, uri, default_scheme="file"):
        """
        Assume `default_scheme` if no scheme given in `uri`.

        """
        if os.name == 'nt':
            # urlsplit doesn't work on Windows -- it parses the drive as the scheme...
            if '://' not in uri:
                # no protocol given => assume a local file
                uri = 'file://' + uri
        parsed_uri = urlsplit(uri, allow_fragments=False)
        self.scheme = parsed_uri.scheme if parsed_uri.scheme else default_scheme

        if self.scheme == "hdfs":
            self.uri_path = parsed_uri.netloc + parsed_uri.path
            self.uri_path = "/" + self.uri_path.lstrip("/")

            if not self.uri_path:
                raise RuntimeError("invalid HDFS URI: %s" % uri)
        elif self.scheme == "webhdfs":
            self.uri_path = parsed_uri.netloc + "/webhdfs/v1" + parsed_uri.path
            if parsed_uri.query:
                self.uri_path += "?" + parsed_uri.query

            if not self.uri_path:
                raise RuntimeError("invalid WebHDFS URI: %s" % uri)
        elif self.scheme in ("s3", "s3n", "s3u"):
            self.bucket_id = (parsed_uri.netloc + parsed_uri.path).split('@')
            self.key_id = None
            self.port = 443
            self.host = boto.config.get('s3', 'host', 's3.amazonaws.com')
            self.ordinary_calling_format = False
            if len(self.bucket_id) == 1:
                # URI without credentials: s3://bucket/object
                self.bucket_id, self.key_id = self.bucket_id[0].split('/', 1)
                # "None" credentials are interpreted as "look for credentials in other locations" by boto
                self.access_id, self.access_secret = None, None
            elif len(self.bucket_id) == 2 and len(self.bucket_id[0].split(':')) == 2:
                # URI in full format: s3://key:secret@bucket/object
                # access key id: [A-Z0-9]{20}
                # secret access key: [A-Za-z0-9/+=]{40}
                acc, self.bucket_id = self.bucket_id
                self.access_id, self.access_secret = acc.split(':')
                self.bucket_id, self.key_id = self.bucket_id.split('/', 1)
            elif len(self.bucket_id) == 3 and len(self.bucket_id[0].split(':')) == 2:
                # or URI in extended format: s3://key:secret@server[:port]@bucket/object
                acc,  server, self.bucket_id = self.bucket_id
                self.access_id, self.access_secret = acc.split(':')
                self.bucket_id, self.key_id = self.bucket_id.split('/', 1)
                server = server.split(':')
                self.ordinary_calling_format = True
                self.host = server[0]
                if len(server) == 2:
                    self.port = int(server[1])
            else:
                # more than 2 '@' means invalid uri
                # Bucket names must be at least 3 and no more than 63 characters long.
                # Bucket names must be a series of one or more labels.
                # Adjacent labels are separated by a single period (.).
                # Bucket names can contain lowercase letters, numbers, and hyphens.
                # Each label must start and end with a lowercase letter or a number.
                raise RuntimeError("invalid S3 URI: %s" % uri)
        elif self.scheme == 'file':
            self.uri_path = parsed_uri.netloc + parsed_uri.path

            # '~/tmp' may be expanded to '/Users/username/tmp'
            self.uri_path = os.path.expanduser(self.uri_path)

            if not self.uri_path:
                raise RuntimeError("invalid file URI: %s" % uri)
        elif self.scheme.startswith('http'):
            self.uri_path = uri
        else:
            raise NotImplementedError("unknown URI scheme %r in %r" % (self.scheme, uri))


<<<<<<< HEAD
=======
def is_gzip(name):
    """Return True if the name indicates that the file is compressed with
    gzip."""
    return name.endswith(".gz")


class S3ReadStreamInner(object):

    def __init__(self, stream):
        self.stream = stream
        self.unused_buffer = b''
        self.closed = False
        self.finished = False

    def read_until_eof(self):
        #
        # This method is here because boto.s3.Key.read() reads the entire
        # file, which isn't expected behavior.
        #
        # https://github.com/boto/boto/issues/3311
        #
        buf = b""
        while not self.finished:
            raw = self.stream.read(io.DEFAULT_BUFFER_SIZE)
            if len(raw) > 0:
                buf += raw
            else:
                self.finished = True
        return buf

    def read_from_buffer(self, size):
        """Remove at most size bytes from our buffer and return them."""
        part = self.unused_buffer[:size]
        self.unused_buffer = self.unused_buffer[size:]
        return part

    def read(self, size=None):
        if not size or size < 0:
            return self.read_from_buffer(
                len(self.unused_buffer)) + self.read_until_eof()

        # Use unused data first
        if len(self.unused_buffer) >= size:
            return self.read_from_buffer(size)

        # If the stream is finished and no unused raw data, return what we have
        if self.stream.closed or self.finished:
            self.finished = True
            return self.read_from_buffer(size)

        # Consume new data in chunks and return it.
        while len(self.unused_buffer) < size:
            raw = self.stream.read(io.DEFAULT_BUFFER_SIZE)
            if len(raw):
                self.unused_buffer += raw
            else:
                self.finished = True
                break

        return self.read_from_buffer(size)

    def readinto(self, b):
        # Read up to len(b) bytes into bytearray b
        # Sadly not as efficient as lower level
        data = self.read(len(b))
        if not data:
            return None
        b[:len(data)] = data
        return len(data)

    def readable(self):
        # io.BufferedReader needs us to appear readable
        return True

    def _checkReadable(self, msg=None):
        # This is required to satisfy io.BufferedReader on Python 2.6.
        # Another way to achieve this is to inherit from io.IOBase, but that
        # leads to other problems.
        return True


class S3ReadStream(io.BufferedReader):

    def __init__(self, key):
        self.stream = S3ReadStreamInner(key)
        super(S3ReadStream, self).__init__(self.stream)

    def read(self, *args, **kwargs):
        # Patch read to return '' instead of raise Value Error
        # TODO: what actually raises ValueError in the following code?
        try:
            #
            # io.BufferedReader behaves differently to a built-in file object.
            # If the object is in non-blocking mode and no bytes are available,
            # the former will return None. The latter returns an empty string.
            # We want to behave like a built-in file object here.
            #
            result = super(S3ReadStream, self).read(*args, **kwargs)
            if result is None:
                return ""
            return result
        except ValueError:
            return ''

    def readline(self, *args, **kwargs):
        # Patch readline to return '' instead of raise Value Error
        # TODO: what actually raises ValueError in the following code?
        try:
            result = super(S3ReadStream, self).readline(*args, **kwargs)
            return result
        except ValueError:
            return ''


class S3OpenRead(object):
    """
    Implement streamed reader from S3, as an iterable & context manager.

    Supports reading from gzip-compressed files.  Identifies such files by
    their extension.

    """
    def __init__(self, read_key):
        if not hasattr(read_key, "bucket") and not hasattr(read_key, "name") and not hasattr(read_key, "read") \
                and not hasattr(read_key, "close"):
            raise TypeError("can only process S3 keys")
        self.read_key = read_key
        self._open_reader()

    def _open_reader(self):
        if is_gzip(self.read_key.name):
            self.reader = gzipstreamfile.GzipStreamFile(self.read_key)
        else:
            self.reader = S3ReadStream(self.read_key)

    def __iter__(self):
        for line in self.reader:
            yield line

    def readline(self):
        return self.reader.readline()

    def read(self, size=None):
        """
        Read a specified number of bytes from the key.

        """
        return self.reader.read(size)

    def seek(self, offset, whence=0):
        """
        Seek to the specified position.

        Only seeking to the beginning (offset=0) supported for now.

        """
        if whence != 0 or offset != 0:
            raise NotImplementedError("seek other than offset=0 not implemented yet")
        self.read_key.close(fast=True)
        self._open_reader()

    def __enter__(self):
        return self

    def __exit__(self, type, value, traceback):
        self.read_key.close(fast=True)

    def __str__(self):
        return "%s<key: %s>" % (self.__class__.__name__, self.read_key)


>>>>>>> ec130cae
class HdfsOpenRead(object):
    """
    Implement streamed reader from HDFS, as an iterable & context manager.

    """
    def __init__(self, parsed_uri):
        if parsed_uri.scheme != "hdfs":
            raise TypeError("can only process HDFS files")
        self.parsed_uri = parsed_uri
        self._readline_iter = None

    def __iter__(self):
        hdfs = subprocess.Popen(["hdfs", "dfs", '-text', self.parsed_uri.uri_path], stdout=subprocess.PIPE)
        return hdfs.stdout

    def read(self, size=None):
        raise NotImplementedError("read() not implemented yet")

    def readline(self):
        if self._readline_iter is None:
            self._readline_iter = self.__iter__()
        try:
            return next(self._readline_iter)
        except StopIteration:
            # When readline runs out of data, it just returns an empty string
            return ''

    def seek(self, offset, whence=None):
        raise NotImplementedError("seek() not implemented yet")

    def __enter__(self):
        return self

    def __exit__(self, type, value, traceback):
        pass


class HdfsOpenWrite(object):
    """
    Implement streamed writer from HDFS, as an iterable & context manager.

    """
    def __init__(self, parsed_uri):
        if parsed_uri.scheme != "hdfs":
            raise TypeError("can only process HDFS files")
        self.parsed_uri = parsed_uri
        self.out_pipe = subprocess.Popen(
            ["hdfs", "dfs", "-put", "-f", "-", self.parsed_uri.uri_path], stdin=subprocess.PIPE
        )

    def write(self, b):
        self.out_pipe.stdin.write(b)

    def seek(self, offset, whence=None):
        raise NotImplementedError("seek() not implemented yet")

    def __enter__(self):
        return self

    def close(self):
        self.out_pipe.stdin.close()

    def __exit__(self, type, value, traceback):
        self.close()


class WebHdfsOpenRead(object):
    """
    Implement streamed reader from WebHDFS, as an iterable & context manager.
    NOTE: it does not support kerberos authentication yet

    """
    def __init__(self, parsed_uri):
        if parsed_uri.scheme != "webhdfs":
            raise TypeError("can only process WebHDFS files")
        self.parsed_uri = parsed_uri
        self.offset = 0

    def __iter__(self):
        payload = {"op": "OPEN"}
        response = requests.get("http://" + self.parsed_uri.uri_path, params=payload, stream=True)
        return response.iter_lines()

    def read(self, size=None):
        """
        Read the specific number of bytes from the file

        Note read() and line iteration (`for line in self: ...`) each have their
        own file position, so they are independent. Doing a `read` will not affect
        the line iteration, and vice versa.
        """
        if not size or size < 0:
            payload = {"op": "OPEN", "offset": self.offset}
            self.offset = 0
        else:
            payload = {"op": "OPEN", "offset": self.offset, "length": size}
            self.offset += size
        response = requests.get("http://" + self.parsed_uri.uri_path, params=payload, stream=True)
        return response.content

    def seek(self, offset, whence=0):
        """
        Seek to the specified position.

        Only seeking to the beginning (offset=0) supported for now.

        """
        if whence == 0 and offset == 0:
            self.offset = 0
        elif whence == 0:
            self.offset = offset
        else:
            raise NotImplementedError("operations with whence not implemented yet")

    def __enter__(self):
        return self

    def __exit__(self, type, value, traceback):
        pass


def make_closing(base, **attrs):
    """
    Add support for `with Base(attrs) as fout:` to the base class if it's missing.
    The base class' `close()` method will be called on context exit, to always close the file properly.

    This is needed for gzip.GzipFile, bz2.BZ2File etc in older Pythons (<=2.6), which otherwise
    raise "AttributeError: GzipFile instance has no attribute '__exit__'".

    """
    if not hasattr(base, '__enter__'):
        attrs['__enter__'] = lambda self: self
    if not hasattr(base, '__exit__'):
        attrs['__exit__'] = lambda self, type, value, traceback: self.close()
    return type('Closing' + base.__name__, (base, object), attrs)


def compression_wrapper(file_obj, filename, mode):
    """
    This function will wrap the file_obj with an appropriate
    [de]compression mechanism based on the extension of the filename.

    file_obj must either be a filehandle object, or a class which behaves
        like one.

    If the filename extension isn't recognized, will simply return the original
    file_obj.
    """
    _, ext = os.path.splitext(filename)
    if ext == '.bz2':
        if IS_PY2:
            from bz2file import BZ2File
        else:
            from bz2 import BZ2File
        return make_closing(BZ2File)(file_obj, mode)

    elif ext == '.gz':
        from gzip import GzipFile
        return make_closing(GzipFile)(fileobj=file_obj, mode=mode)

    else:
        return file_obj


def file_smart_open(fname, mode='rb'):
    """
    Stream from/to local filesystem, transparently (de)compressing gzip and bz2
    files if necessary.

    """
    return compression_wrapper(open(fname, mode), fname, mode)


class HttpReadStream(object):
    """
    Implement streamed reader from a web site, as an iterable & context manager.
    Supports Kerberos and Basic HTTP authentication.

    As long as you don't mix different access patterns (readline vs readlines vs
    read(n) vs read() vs iteration) this will load efficiently in memory.

    """
    def __init__(self, url, mode='r', kerberos=False, user=None, password=None):
        """
        If Kerberos is True, will attempt to use the local Kerberos credentials.
        Otherwise, will try to use "basic" HTTP authentication via username/password.

        If none of those are set, will connect unauthenticated.
        """
        if kerberos:
            import requests_kerberos
            auth = requests_kerberos.HTTPKerberosAuth()
        elif user is not None and password is not None:
            auth = (user, password)
        else:
            auth = None
        
        self.response = requests.get(url, auth=auth, stream=True)

        if not self.response.ok:
            self.response.raise_for_status()

        self.mode = mode
        self._read_buffer = None
        self._read_iter = None
        self._readline_iter = None

    def __iter__(self):
        return self.response.iter_lines()

    def binary_content(self):
        """Return the content of the request as bytes."""
        return self.response.content

    def readline(self):
        """
        Mimics the readline call to a filehandle object.
        """
        if self._readline_iter is None:
            self._readline_iter = self.response.iter_lines()

        try:
            return next(self._readline_iter)
        except StopIteration:
            # When readline runs out of data, it just returns an empty string
            return ''

    def readlines(self):
        """
        Mimics the readlines call to a filehandle object.
        """
        return list(self.response.iter_lines())

    def seek(self):
        raise NotImplementedError('seek() is not implemented')

    def read(self, size=None):
        """
        Mimics the read call to a filehandle object.
        """
        if size is None:
            return self.response.content
        else:
            if self._read_iter is None:
                self._read_iter = self.response.iter_content(size)
                self._read_buffer = next(self._read_iter)
            
            while len(self._read_buffer) < size:
                try:
                    self._read_buffer += next(self._read_iter)
                except StopIteration:
                    # Oops, ran out of data early.
                    retval = self._read_buffer
                    self._read_buffer = ''
                    if len(retval) == 0:
                        # When read runs out of data, it just returns empty
                        return ''
                    else:
                        return retval
            
            # If we got here, it means we have enough data in the buffer
            # to return to the caller.
            retval = self._read_buffer[:size]
            self._read_buffer = self._read_buffer[size:]
            return retval

    def __enter__(self, *args, **kwargs):
        return self

    def __exit__(self, *args, **kwargs):
        self.response.close()


def HttpOpenRead(parsed_uri, mode='r', **kwargs):
    if parsed_uri.scheme not in ('http', 'https'):
        raise TypeError("can only process http/https urls")
    if mode not in ('r', 'rb'):
        raise NotImplementedError('Streaming write to http not supported')

    url = parsed_uri.uri_path

    response = HttpReadStream(url, **kwargs)

    fname = urlsplit(url, allow_fragments=False).path.split('/')[-1]

    if fname.endswith('.gz'):
        #  Gzip needs a seek-able filehandle, so we need to buffer it.
        buffer = make_closing(io.BytesIO)(response.binary_content())
        return compression_wrapper(buffer, fname, mode)
    else:
        return compression_wrapper(response, fname, mode)


<<<<<<< HEAD
=======
class S3OpenWrite(object):
    """
    Context manager for writing into S3 files.

    """
    def __init__(self, outkey, min_part_size=S3_MIN_PART_SIZE, **kw):
        """
        Streamed input is uploaded in chunks, as soon as `min_part_size` bytes are
        accumulated (50MB by default). The minimum chunk size allowed by AWS S3
        is 5MB.

        """
        if not hasattr(outkey, "bucket") and not hasattr(outkey, "name"):
            raise TypeError("can only process S3 keys")

        if is_gzip(outkey.name):
            raise NotImplementedError("streaming write to S3 gzip not supported")

        self.outkey = outkey
        self.min_part_size = min_part_size

        if min_part_size < 5 * 1024 ** 2:
            logger.warning("S3 requires minimum part size >= 5MB; multipart upload may fail")

        # initialize mulitpart upload
        self.mp = self.outkey.bucket.initiate_multipart_upload(self.outkey, **kw)

        # initialize stats
        self.lines = []
        self.total_size = 0
        self.chunk_bytes = 0
        self.parts = 0

    def __str__(self):
        return "%s<key: %s, min_part_size: %s>" % (self.__class__.__name__, self.outkey, self.min_part_size)

    def write(self, b):
        """
        Write the given bytes (binary string) into the S3 file from constructor.

        Note there's buffering happening under the covers, so this may not actually
        do any HTTP transfer right away.

        """
        if isinstance(b, six.text_type):
            # not part of API: also accept unicode => encode it as utf8
            b = b.encode('utf8')

        if not isinstance(b, six.binary_type):
            raise TypeError("input must be a binary string")

        self.lines.append(b)
        self.chunk_bytes += len(b)
        self.total_size += len(b)

        if self.chunk_bytes >= self.min_part_size:
            buff = b"".join(self.lines)
            logger.info(
                "uploading part #%i, %i bytes (total %.3fGB)",
                self.parts, len(buff), self.total_size / 1024.0 ** 3
            )
            self.mp.upload_part_from_file(BytesIO(buff), part_num=self.parts + 1)
            logger.debug("upload of part #%i finished", self.parts)
            self.parts += 1
            self.lines, self.chunk_bytes = [], 0

    def seek(self, offset, whence=None):
        raise NotImplementedError("seek() not implemented yet")

    def close(self):
        buff = b"".join(self.lines)
        if buff:
            logger.info(
                "uploading last part #%i, %i bytes (total %.3fGB)",
                self.parts, len(buff), self.total_size / 1024.0 ** 3
            )
            self.mp.upload_part_from_file(BytesIO(buff), part_num=self.parts + 1)
            logger.debug("upload of last part #%i finished", self.parts)

        if self.total_size:
            self.mp.complete_upload()
        else:
            # AWS complains with
            # "The XML you provided was not well-formed or did not validate against our published schema"
            # when the input is completely empty => abort the upload, no file created
            logger.info("empty input, ignoring multipart upload")
            self.outkey.bucket.cancel_multipart_upload(self.mp.key_name, self.mp.id)
            # So, instead, create an empty file like this
            logger.info("setting an empty value for the key")
            self.outkey.set_contents_from_string('')

    def __enter__(self):
        return self

    def _termination_error(self):
        logger.exception("encountered error while terminating multipart upload; attempting cancel")
        self.outkey.bucket.cancel_multipart_upload(self.mp.key_name, self.mp.id)
        logger.info("cancel completed")

    def __exit__(self, type, value, traceback):
        if type is not None:
            self._termination_error()
            return False

        try:
            self.close()
        except:
            self._termination_error()
            raise


>>>>>>> ec130cae
class WebHdfsOpenWrite(object):
    """
    Context manager for writing into webhdfs files

    """
    def __init__(self, parsed_uri, min_part_size=WEBHDFS_MIN_PART_SIZE):
        if parsed_uri.scheme != "webhdfs":
            raise TypeError("can only process WebHDFS files")
        self.parsed_uri = parsed_uri
        self.closed = False
        self.min_part_size = min_part_size
        # creating empty file first
        payload = {"op": "CREATE", "overwrite": True}
        init_response = requests.put("http://" + self.parsed_uri.uri_path, params=payload, allow_redirects=False)
        if not init_response.status_code == httplib.TEMPORARY_REDIRECT:
            raise WebHdfsException(str(init_response.status_code) + "\n" + init_response.content)
        uri = init_response.headers['location']
        response = requests.put(uri, data="", headers={'content-type': 'application/octet-stream'})
        if not response.status_code == httplib.CREATED:
            raise WebHdfsException(str(response.status_code) + "\n" + response.content)
        self.lines = []
        self.parts = 0
        self.chunk_bytes = 0
        self.total_size = 0

    def upload(self, data):
        payload = {"op": "APPEND"}
        init_response = requests.post("http://" + self.parsed_uri.uri_path, params=payload, allow_redirects=False)
        if not init_response.status_code == httplib.TEMPORARY_REDIRECT:
            raise WebHdfsException(str(init_response.status_code) + "\n" + init_response.content)
        uri = init_response.headers['location']
        response = requests.post(uri, data=data, headers={'content-type': 'application/octet-stream'})
        if not response.status_code == httplib.OK:
            raise WebHdfsException(str(response.status_code) + "\n" + response.content)

    def write(self, b):
        """
        Write the given bytes (binary string) into the WebHDFS file from constructor.

        """
        if self.closed:
            raise ValueError("I/O operation on closed file")
        if isinstance(b, six.text_type):
            # not part of API: also accept unicode => encode it as utf8
            b = b.encode('utf8')

        if not isinstance(b, six.binary_type):
            raise TypeError("input must be a binary string")

        self.lines.append(b)
        self.chunk_bytes += len(b)
        self.total_size += len(b)

        if self.chunk_bytes >= self.min_part_size:
            buff = b"".join(self.lines)
            logger.info(
                "uploading part #%i, %i bytes (total %.3fGB)",
                self.parts, len(buff), self.total_size / 1024.0 ** 3
            )
            self.upload(buff)
            logger.debug("upload of part #%i finished", self.parts)
            self.parts += 1
            self.lines, self.chunk_bytes = [], 0

    def seek(self, offset, whence=None):
        raise NotImplementedError("seek() not implemented yet")

    def close(self):
        buff = b"".join(self.lines)
        if buff:
            logger.info(
                "uploading last part #%i, %i bytes (total %.3fGB)",
                self.parts, len(buff), self.total_size / 1024.0 ** 3
            )
            self.upload(buff)
            logger.debug("upload of last part #%i finished", self.parts)
        self.closed = True

    def __enter__(self):
        return self

    def __exit__(self, type, value, traceback):
        self.close()


def s3_iter_bucket_process_key_with_kwargs(kwargs):
    return s3_iter_bucket_process_key(**kwargs)


def s3_iter_bucket_process_key(key, retries=3):
    """
    Conceptually part of `s3_iter_bucket`, but must remain top-level method because
    of pickling visibility.

    """
    # Sometimes, https://github.com/boto/boto/issues/2409 can happen because of network issues on either side.
    # Retry up to 3 times to ensure its not a transient issue.
    for x in range(0, retries + 1):
        try:
            return key, key.get_contents_as_string()
        except SSLError:
            # Actually fail on last pass through the loop
            if x == retries:
                raise
            # Otherwise, try again, as this might be a transient timeout
            pass


def s3_iter_bucket(bucket, prefix='', accept_key=lambda key: True, key_limit=None, workers=16, retries=3):
    """
    Iterate and download all S3 files under `bucket/prefix`, yielding out
    `(key, key content)` 2-tuples (generator).

    `accept_key` is a function that accepts a key name (unicode string) and
    returns True/False, signalling whether the given key should be downloaded out or
    not (default: accept all keys).

    If `key_limit` is given, stop after yielding out that many results.

    The keys are processed in parallel, using `workers` processes (default: 16),
    to speed up downloads greatly. If multiprocessing is not available, thus
    MULTIPROCESSING is False, this parameter will be ignored.

    Example::

      >>> mybucket = boto.connect_s3().get_bucket('mybucket')

      >>> # get all JSON files under "mybucket/foo/"
      >>> for key, content in s3_iter_bucket(mybucket, prefix='foo/', accept_key=lambda key: key.endswith('.json')):
      ...     print key, len(content)

      >>> # limit to 10k files, using 32 parallel workers (default is 16)
      >>> for key, content in s3_iter_bucket(mybucket, key_limit=10000, workers=32):
      ...     print key, len(content)

    """
    total_size, key_no = 0, -1
    keys = ({'key': key, 'retries': retries} for key in bucket.list(prefix=prefix) if accept_key(key.name))

    if MULTIPROCESSING:
        logger.info("iterating over keys from %s with %i workers", bucket, workers)
        pool = multiprocessing.pool.Pool(processes=workers)
        iterator = pool.imap_unordered(s3_iter_bucket_process_key_with_kwargs, keys)
    else:
        logger.info("iterating over keys from %s without multiprocessing", bucket)
        iterator = imap(s3_iter_bucket_process_key_with_kwargs, keys)

    for key_no, (key, content) in enumerate(iterator):
        if key_no % 1000 == 0:
            logger.info(
                "yielding key #%i: %s, size %i (total %.1fMB)",
                key_no, key, len(content), total_size / 1024.0 ** 2
            )

        yield key, content
        key.close()
        total_size += len(content)

        if key_limit is not None and key_no + 1 >= key_limit:
            # we were asked to output only a limited number of keys => we're done
            break

    if MULTIPROCESSING:
        pool.terminate()

    logger.info("processed %i keys, total size %i" % (key_no + 1, total_size))


class WebHdfsException(Exception):
    def __init__(self, msg=str()):
        self.msg = msg
        super(WebHdfsException, self).__init__(self.msg)<|MERGE_RESOLUTION|>--- conflicted
+++ resolved
@@ -5,8 +5,6 @@
 #
 # This code is distributed under the terms and conditions
 # from the MIT License (MIT).
-#
-# flake8: noqa
 
 
 """
@@ -30,15 +28,6 @@
 import requests
 import io
 
-<<<<<<< HEAD
-IS_PY2 = (sys.version_info[0] == 2)
-
-if IS_PY2:
-    import cStringIO as StringIO
-import contextlib
-
-if sys.version_info[0] == 2:
-=======
 from boto.compat import BytesIO, urlsplit, six
 import boto.s3.connection
 import boto.s3.key
@@ -48,10 +37,14 @@
 IS_PY2 = (sys.version_info[0] == 2)
 
 if IS_PY2:
->>>>>>> ec130cae
+    import cStringIO as StringIO
+import contextlib
+
+if sys.version_info[0] == 2:
     import httplib
 
 elif sys.version_info[0] == 3:
+    import io as StringIO
     import http.client as httplib
 
 
@@ -393,180 +386,6 @@
             raise NotImplementedError("unknown URI scheme %r in %r" % (self.scheme, uri))
 
 
-<<<<<<< HEAD
-=======
-def is_gzip(name):
-    """Return True if the name indicates that the file is compressed with
-    gzip."""
-    return name.endswith(".gz")
-
-
-class S3ReadStreamInner(object):
-
-    def __init__(self, stream):
-        self.stream = stream
-        self.unused_buffer = b''
-        self.closed = False
-        self.finished = False
-
-    def read_until_eof(self):
-        #
-        # This method is here because boto.s3.Key.read() reads the entire
-        # file, which isn't expected behavior.
-        #
-        # https://github.com/boto/boto/issues/3311
-        #
-        buf = b""
-        while not self.finished:
-            raw = self.stream.read(io.DEFAULT_BUFFER_SIZE)
-            if len(raw) > 0:
-                buf += raw
-            else:
-                self.finished = True
-        return buf
-
-    def read_from_buffer(self, size):
-        """Remove at most size bytes from our buffer and return them."""
-        part = self.unused_buffer[:size]
-        self.unused_buffer = self.unused_buffer[size:]
-        return part
-
-    def read(self, size=None):
-        if not size or size < 0:
-            return self.read_from_buffer(
-                len(self.unused_buffer)) + self.read_until_eof()
-
-        # Use unused data first
-        if len(self.unused_buffer) >= size:
-            return self.read_from_buffer(size)
-
-        # If the stream is finished and no unused raw data, return what we have
-        if self.stream.closed or self.finished:
-            self.finished = True
-            return self.read_from_buffer(size)
-
-        # Consume new data in chunks and return it.
-        while len(self.unused_buffer) < size:
-            raw = self.stream.read(io.DEFAULT_BUFFER_SIZE)
-            if len(raw):
-                self.unused_buffer += raw
-            else:
-                self.finished = True
-                break
-
-        return self.read_from_buffer(size)
-
-    def readinto(self, b):
-        # Read up to len(b) bytes into bytearray b
-        # Sadly not as efficient as lower level
-        data = self.read(len(b))
-        if not data:
-            return None
-        b[:len(data)] = data
-        return len(data)
-
-    def readable(self):
-        # io.BufferedReader needs us to appear readable
-        return True
-
-    def _checkReadable(self, msg=None):
-        # This is required to satisfy io.BufferedReader on Python 2.6.
-        # Another way to achieve this is to inherit from io.IOBase, but that
-        # leads to other problems.
-        return True
-
-
-class S3ReadStream(io.BufferedReader):
-
-    def __init__(self, key):
-        self.stream = S3ReadStreamInner(key)
-        super(S3ReadStream, self).__init__(self.stream)
-
-    def read(self, *args, **kwargs):
-        # Patch read to return '' instead of raise Value Error
-        # TODO: what actually raises ValueError in the following code?
-        try:
-            #
-            # io.BufferedReader behaves differently to a built-in file object.
-            # If the object is in non-blocking mode and no bytes are available,
-            # the former will return None. The latter returns an empty string.
-            # We want to behave like a built-in file object here.
-            #
-            result = super(S3ReadStream, self).read(*args, **kwargs)
-            if result is None:
-                return ""
-            return result
-        except ValueError:
-            return ''
-
-    def readline(self, *args, **kwargs):
-        # Patch readline to return '' instead of raise Value Error
-        # TODO: what actually raises ValueError in the following code?
-        try:
-            result = super(S3ReadStream, self).readline(*args, **kwargs)
-            return result
-        except ValueError:
-            return ''
-
-
-class S3OpenRead(object):
-    """
-    Implement streamed reader from S3, as an iterable & context manager.
-
-    Supports reading from gzip-compressed files.  Identifies such files by
-    their extension.
-
-    """
-    def __init__(self, read_key):
-        if not hasattr(read_key, "bucket") and not hasattr(read_key, "name") and not hasattr(read_key, "read") \
-                and not hasattr(read_key, "close"):
-            raise TypeError("can only process S3 keys")
-        self.read_key = read_key
-        self._open_reader()
-
-    def _open_reader(self):
-        if is_gzip(self.read_key.name):
-            self.reader = gzipstreamfile.GzipStreamFile(self.read_key)
-        else:
-            self.reader = S3ReadStream(self.read_key)
-
-    def __iter__(self):
-        for line in self.reader:
-            yield line
-
-    def readline(self):
-        return self.reader.readline()
-
-    def read(self, size=None):
-        """
-        Read a specified number of bytes from the key.
-
-        """
-        return self.reader.read(size)
-
-    def seek(self, offset, whence=0):
-        """
-        Seek to the specified position.
-
-        Only seeking to the beginning (offset=0) supported for now.
-
-        """
-        if whence != 0 or offset != 0:
-            raise NotImplementedError("seek other than offset=0 not implemented yet")
-        self.read_key.close(fast=True)
-        self._open_reader()
-
-    def __enter__(self):
-        return self
-
-    def __exit__(self, type, value, traceback):
-        self.read_key.close(fast=True)
-
-    def __str__(self):
-        return "%s<key: %s>" % (self.__class__.__name__, self.read_key)
-
-
->>>>>>> ec130cae
 class HdfsOpenRead(object):
     """
     Implement streamed reader from HDFS, as an iterable & context manager.
@@ -576,7 +395,6 @@
         if parsed_uri.scheme != "hdfs":
             raise TypeError("can only process HDFS files")
         self.parsed_uri = parsed_uri
-        self._readline_iter = None
 
     def __iter__(self):
         hdfs = subprocess.Popen(["hdfs", "dfs", '-text', self.parsed_uri.uri_path], stdout=subprocess.PIPE)
@@ -584,15 +402,6 @@
 
     def read(self, size=None):
         raise NotImplementedError("read() not implemented yet")
-
-    def readline(self):
-        if self._readline_iter is None:
-            self._readline_iter = self.__iter__()
-        try:
-            return next(self._readline_iter)
-        except StopIteration:
-            # When readline runs out of data, it just returns an empty string
-            return ''
 
     def seek(self, offset, whence=None):
         raise NotImplementedError("seek() not implemented yet")
@@ -860,120 +669,6 @@
         return compression_wrapper(response, fname, mode)
 
 
-<<<<<<< HEAD
-=======
-class S3OpenWrite(object):
-    """
-    Context manager for writing into S3 files.
-
-    """
-    def __init__(self, outkey, min_part_size=S3_MIN_PART_SIZE, **kw):
-        """
-        Streamed input is uploaded in chunks, as soon as `min_part_size` bytes are
-        accumulated (50MB by default). The minimum chunk size allowed by AWS S3
-        is 5MB.
-
-        """
-        if not hasattr(outkey, "bucket") and not hasattr(outkey, "name"):
-            raise TypeError("can only process S3 keys")
-
-        if is_gzip(outkey.name):
-            raise NotImplementedError("streaming write to S3 gzip not supported")
-
-        self.outkey = outkey
-        self.min_part_size = min_part_size
-
-        if min_part_size < 5 * 1024 ** 2:
-            logger.warning("S3 requires minimum part size >= 5MB; multipart upload may fail")
-
-        # initialize mulitpart upload
-        self.mp = self.outkey.bucket.initiate_multipart_upload(self.outkey, **kw)
-
-        # initialize stats
-        self.lines = []
-        self.total_size = 0
-        self.chunk_bytes = 0
-        self.parts = 0
-
-    def __str__(self):
-        return "%s<key: %s, min_part_size: %s>" % (self.__class__.__name__, self.outkey, self.min_part_size)
-
-    def write(self, b):
-        """
-        Write the given bytes (binary string) into the S3 file from constructor.
-
-        Note there's buffering happening under the covers, so this may not actually
-        do any HTTP transfer right away.
-
-        """
-        if isinstance(b, six.text_type):
-            # not part of API: also accept unicode => encode it as utf8
-            b = b.encode('utf8')
-
-        if not isinstance(b, six.binary_type):
-            raise TypeError("input must be a binary string")
-
-        self.lines.append(b)
-        self.chunk_bytes += len(b)
-        self.total_size += len(b)
-
-        if self.chunk_bytes >= self.min_part_size:
-            buff = b"".join(self.lines)
-            logger.info(
-                "uploading part #%i, %i bytes (total %.3fGB)",
-                self.parts, len(buff), self.total_size / 1024.0 ** 3
-            )
-            self.mp.upload_part_from_file(BytesIO(buff), part_num=self.parts + 1)
-            logger.debug("upload of part #%i finished", self.parts)
-            self.parts += 1
-            self.lines, self.chunk_bytes = [], 0
-
-    def seek(self, offset, whence=None):
-        raise NotImplementedError("seek() not implemented yet")
-
-    def close(self):
-        buff = b"".join(self.lines)
-        if buff:
-            logger.info(
-                "uploading last part #%i, %i bytes (total %.3fGB)",
-                self.parts, len(buff), self.total_size / 1024.0 ** 3
-            )
-            self.mp.upload_part_from_file(BytesIO(buff), part_num=self.parts + 1)
-            logger.debug("upload of last part #%i finished", self.parts)
-
-        if self.total_size:
-            self.mp.complete_upload()
-        else:
-            # AWS complains with
-            # "The XML you provided was not well-formed or did not validate against our published schema"
-            # when the input is completely empty => abort the upload, no file created
-            logger.info("empty input, ignoring multipart upload")
-            self.outkey.bucket.cancel_multipart_upload(self.mp.key_name, self.mp.id)
-            # So, instead, create an empty file like this
-            logger.info("setting an empty value for the key")
-            self.outkey.set_contents_from_string('')
-
-    def __enter__(self):
-        return self
-
-    def _termination_error(self):
-        logger.exception("encountered error while terminating multipart upload; attempting cancel")
-        self.outkey.bucket.cancel_multipart_upload(self.mp.key_name, self.mp.id)
-        logger.info("cancel completed")
-
-    def __exit__(self, type, value, traceback):
-        if type is not None:
-            self._termination_error()
-            return False
-
-        try:
-            self.close()
-        except:
-            self._termination_error()
-            raise
-
-
->>>>>>> ec130cae
 class WebHdfsOpenWrite(object):
     """
     Context manager for writing into webhdfs files
