--- conflicted
+++ resolved
@@ -28,7 +28,6 @@
 import sys
 import requests
 import io
-<<<<<<< HEAD
 import warnings
 
 from boto.compat import BytesIO, urlsplit, six
@@ -37,8 +36,6 @@
 from ssl import SSLError
 import sys
 
-=======
->>>>>>> 54bf4dc9
 import errno
 from ntpath import split
 
@@ -176,52 +173,12 @@
         if parsed_uri.scheme in ("file", ):
             # local files -- both read & write supported
             # compression, if any, is determined by the filename extension (.gz, .bz2)
-<<<<<<< HEAD
             encoding = kw.pop('encoding', None)
             errors = kw.pop('errors', DEFAULT_ERRORS)
             parents = kw.pop('parents', False)
             return file_smart_open(parsed_uri.uri_path, mode, parents=parents, encoding=encoding, errors=errors)
         elif parsed_uri.scheme in ("s3", "s3n", 's3u'):
             return s3_open_uri(parsed_uri, mode, **kw)
-=======
-            return file_smart_open(parsed_uri.uri_path, mode, kw.pop('parents', False))
-        elif parsed_uri.scheme in ("s3", "s3n", "s3u"):
-            kwargs = {}
-            # Get an S3 host. It is required for sigv4 operations.
-            host = kw.pop('host', parsed_uri.host)
-            port = kw.pop('port', parsed_uri.port)
-            if port != 443:
-                kwargs['port'] = port
-
-            if not kw.pop('is_secure', parsed_uri.scheme != 's3u'):
-                kwargs['is_secure'] = False
-                # If the security model docker is overridden, honor the host directly.
-                kwargs['calling_format'] = boto.s3.connection.OrdinaryCallingFormat()
-
-            # For credential order of precedence see
-            # http://boto.cloudhackers.com/en/latest/boto_config_tut.html#credentials
-            s3_connection = boto.connect_s3(
-                aws_access_key_id=parsed_uri.access_id,
-                host=host,
-                aws_secret_access_key=parsed_uri.access_secret,
-                profile_name=kw.pop('profile_name', None),
-                **kwargs)
-
-            bucket = s3_connection.get_bucket(parsed_uri.bucket_id)
-            if mode in ('r', 'rb'):
-                key = bucket.get_key(parsed_uri.key_id)
-                if key is None:
-                    raise KeyError(parsed_uri.key_id)
-                return S3OpenRead(key)
-            elif mode in ('w', 'wb'):
-                key = bucket.get_key(parsed_uri.key_id, validate=False)
-                if key is None:
-                    raise KeyError(parsed_uri.key_id)
-                return S3OpenWrite(key, **kw)
-            else:
-                raise NotImplementedError("file mode %s not supported for %r scheme", mode, parsed_uri.scheme)
-
->>>>>>> 54bf4dc9
         elif parsed_uri.scheme in ("hdfs", ):
             encoding = kw.pop('encoding', None)
             if encoding is not None:
@@ -652,7 +609,6 @@
         return file_obj
 
 
-<<<<<<< HEAD
 def encoding_wrapper(fileobj, mode, encoding=None, errors=DEFAULT_ERRORS):
     """Decode bytes into text, if necessary.
 
@@ -690,9 +646,6 @@
 
 
 def file_smart_open(fname, mode='rb', parents=False, encoding=None, errors=DEFAULT_ERRORS):
-=======
-def file_smart_open(fname, mode='rb', parents=False):
->>>>>>> 54bf4dc9
     """
     Stream from/to local filesystem, transparently (de)compressing gzip and bz2
     files if necessary.
@@ -703,7 +656,6 @@
     :arg str errors: The method to use when handling encoding/decoding errors.
     :returns: A file object
     """
-<<<<<<< HEAD
     #
     # This is how we get from the filename to the end result.
     # Decompression is optional, but it always accepts bytes and returns bytes.
@@ -716,8 +668,6 @@
     #                          raw_fobj        decompressed_fobj   decoded_fobj
     #
 
-=======
->>>>>>> 54bf4dc9
     if parents:
         pdir, fil = split(fname)
         if IS_PY2:
@@ -730,8 +680,7 @@
                     raise oerr
         else:
             os.makedirs(pdir, exist_ok=True)
-<<<<<<< HEAD
-
+            
     try:  # TODO need to fix this place (for cases with r+ and so on)
         raw_mode = {'r': 'rb', 'w': 'wb', 'a': 'ab'}[mode]
     except KeyError:
@@ -740,9 +689,6 @@
     decompressed_fobj = compression_wrapper(raw_fobj, fname, raw_mode)
     decoded_fobj = encoding_wrapper(decompressed_fobj, mode, encoding=encoding, errors=errors)
     return decoded_fobj
-=======
-    return compression_wrapper(open(fname, mode), fname, mode)
->>>>>>> 54bf4dc9
 
 
 class HttpReadStream(object):
