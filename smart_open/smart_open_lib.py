--- conflicted
+++ resolved
@@ -187,11 +187,7 @@
         buffering=buffering,
         encoding=encoding,
         errors=errors,
-<<<<<<< HEAD
-        newline=newline
-=======
         newline=newline,
->>>>>>> 87365fe9
     )
     if fobj is not None:
         return fobj
@@ -321,11 +317,7 @@
         buffering=-1,
         encoding=None,
         errors=None,
-<<<<<<< HEAD
-        newline=None
-=======
         newline=None,
->>>>>>> 87365fe9
         ):
     """Try to open the URI using the standard library io.open function.
 
@@ -356,12 +348,7 @@
     if extension in compression.get_supported_extensions() and not ignore_ext:
         return None
 
-<<<<<<< HEAD
-    open_kwargs = {'newline': newline}
-
-=======
     open_kwargs = {}
->>>>>>> 87365fe9
     if encoding is not None:
         open_kwargs['encoding'] = encoding
         mode = mode.replace('b', '')
