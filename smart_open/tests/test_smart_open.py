# -*- coding: utf-8 -*-
#
# Copyright (C) 2019 Radim Rehurek <me@radimrehurek.com>
#
# This code is distributed under the terms and conditions
# from the MIT License (MIT).
#

import bz2
import csv
import io
import unittest
import logging
import tempfile
import os
import hashlib

import boto3
import mock
from moto import mock_s3
import responses
import gzip

import smart_open
from smart_open import smart_open_lib
from smart_open import webhdfs
from smart_open.smart_open_lib import patch_pathlib, _patch_pathlib

logger = logging.getLogger(__name__)

CURR_DIR = os.path.abspath(os.path.dirname(__file__))
SAMPLE_TEXT = 'Hello, world!'
SAMPLE_BYTES = SAMPLE_TEXT.encode('utf-8')


class ParseUriTest(unittest.TestCase):
    """
    Test ParseUri class.

    """
    def test_scheme(self):
        """Do URIs schemes parse correctly?"""
        # supported schemes
        for scheme in ("s3", "s3a", "s3n", "hdfs", "file", "http", "https", "gs"):
            parsed_uri = smart_open_lib._parse_uri(scheme + "://mybucket/mykey")
            self.assertEqual(parsed_uri.scheme, scheme)

        # unsupported scheme => NotImplementedError
        self.assertRaises(NotImplementedError, smart_open_lib._parse_uri, "foobar://mybucket/mykey")

        # unknown scheme => default_scheme
        parsed_uri = smart_open_lib._parse_uri("blah blah")
        self.assertEqual(parsed_uri.scheme, "file")

    def test_s3_uri(self):
        """Do S3 URIs parse correctly?"""
        # correct uri without credentials
        parsed_uri = smart_open_lib._parse_uri("s3://mybucket/mykey")
        self.assertEqual(parsed_uri.scheme, "s3")
        self.assertEqual(parsed_uri.bucket_id, "mybucket")
        self.assertEqual(parsed_uri.key_id, "mykey")
        self.assertEqual(parsed_uri.access_id, None)
        self.assertEqual(parsed_uri.access_secret, None)

    def test_s3_uri_contains_slash(self):
        parsed_uri = smart_open_lib._parse_uri("s3://mybucket/mydir/mykey")
        self.assertEqual(parsed_uri.scheme, "s3")
        self.assertEqual(parsed_uri.bucket_id, "mybucket")
        self.assertEqual(parsed_uri.key_id, "mydir/mykey")
        self.assertEqual(parsed_uri.access_id, None)
        self.assertEqual(parsed_uri.access_secret, None)

    def test_s3_uri_with_credentials(self):
        parsed_uri = smart_open_lib._parse_uri("s3://ACCESSID456:acces/sse_cr-et@mybucket/mykey")
        self.assertEqual(parsed_uri.scheme, "s3")
        self.assertEqual(parsed_uri.bucket_id, "mybucket")
        self.assertEqual(parsed_uri.key_id, "mykey")
        self.assertEqual(parsed_uri.access_id, "ACCESSID456")
        self.assertEqual(parsed_uri.access_secret, "acces/sse_cr-et")

    def test_s3_uri_with_credentials2(self):
        parsed_uri = smart_open_lib._parse_uri("s3://accessid:access/secret@mybucket/mykey")
        self.assertEqual(parsed_uri.scheme, "s3")
        self.assertEqual(parsed_uri.bucket_id, "mybucket")
        self.assertEqual(parsed_uri.key_id, "mykey")
        self.assertEqual(parsed_uri.access_id, "accessid")
        self.assertEqual(parsed_uri.access_secret, "access/secret")

    def test_s3_uri_has_atmark_in_key_name(self):
        parsed_uri = smart_open_lib._parse_uri("s3://accessid:access/secret@mybucket/my@ke@y")
        self.assertEqual(parsed_uri.scheme, "s3")
        self.assertEqual(parsed_uri.bucket_id, "mybucket")
        self.assertEqual(parsed_uri.key_id, "my@ke@y")
        self.assertEqual(parsed_uri.access_id, "accessid")
        self.assertEqual(parsed_uri.access_secret, "access/secret")

    def test_s3_uri_has_atmark_in_key_name2(self):
        parsed_uri = smart_open_lib._parse_uri(
            "s3://accessid:access/secret@hostname:1234@mybucket/dir/my@ke@y"
        )
        self.assertEqual(parsed_uri.scheme, "s3")
        self.assertEqual(parsed_uri.bucket_id, "mybucket")
        self.assertEqual(parsed_uri.key_id, "dir/my@ke@y")
        self.assertEqual(parsed_uri.access_id, "accessid")
        self.assertEqual(parsed_uri.access_secret, "access/secret")
        self.assertEqual(parsed_uri.host, "hostname")
        self.assertEqual(parsed_uri.port, 1234)

    def test_s3_uri_has_atmark_in_key_name3(self):
        parsed_uri = smart_open_lib._parse_uri("s3://accessid:access/secret@hostname@mybucket/dir/my@ke@y")
        self.assertEqual(parsed_uri.scheme, "s3")
        self.assertEqual(parsed_uri.bucket_id, "mybucket")
        self.assertEqual(parsed_uri.key_id, "dir/my@ke@y")
        self.assertEqual(parsed_uri.access_id, "accessid")
        self.assertEqual(parsed_uri.access_secret, "access/secret")
        self.assertEqual(parsed_uri.host, "hostname")
        self.assertEqual(parsed_uri.port, 443)

    def test_s3_handles_fragments(self):
        uri_str = 's3://bucket-name/folder/picture #1.jpg'
        parsed_uri = smart_open_lib._parse_uri(uri_str)
        self.assertEqual(parsed_uri.key_id, "folder/picture #1.jpg")

    def test_s3_handles_querystring(self):
        uri_str = 's3://bucket-name/folder/picture1.jpg?bar'
        parsed_uri = smart_open_lib._parse_uri(uri_str)
        self.assertEqual(parsed_uri.key_id, "folder/picture1.jpg?bar")

    def test_s3_invalid_url_atmark_in_bucket_name(self):
        self.assertRaises(
            ValueError, smart_open_lib._parse_uri,
            "s3://access_id:access_secret@my@bucket@port/mykey",
        )

    def test_s3_invalid_uri_missing_colon(self):
        self.assertRaises(
            ValueError, smart_open_lib._parse_uri,
            "s3://access_id@access_secret@mybucket@port/mykey",
        )

    def test_webhdfs_uri_to_http(self):
        parsed_uri = smart_open_lib._parse_uri("webhdfs://host:14000/path/file")
        actual = webhdfs.convert_to_http_uri(parsed_uri)
        expected = "http://host:14000/webhdfs/v1/path/file"
        self.assertEqual(actual, expected)

    def test_webhdfs_uri_to_http_with_query(self):
        parsed_uri = smart_open_lib._parse_uri("webhdfs://host:14000/path/file?a=1")
        actual = webhdfs.convert_to_http_uri(parsed_uri)
        expected = "http://host:14000/webhdfs/v1/path/file?a=1"
        self.assertEqual(actual, expected)

    def test_webhdfs_uri_to_http_with_user(self):
        parsed_uri = smart_open_lib._parse_uri("webhdfs://user@host:14000/path")
        actual = webhdfs.convert_to_http_uri(parsed_uri)
        expected = "http://host:14000/webhdfs/v1/path?user.name=user"
        self.assertEqual(actual, expected)

    def test_webhdfs_uri_to_http_with_user_and_query(self):
        parsed_uri = smart_open_lib._parse_uri("webhdfs://user@host:14000/path?a=1")
        actual = webhdfs.convert_to_http_uri(parsed_uri)
        expected = "http://host:14000/webhdfs/v1/path?a=1&user.name=user"
        self.assertEqual(actual, expected)

    def test_uri_from_issue_223_works(self):
        uri = "s3://:@omax-mis/twilio-messages-media/final/MEcd7c36e75f87dc6dd9e33702cdcd8fb6"
        parsed_uri = smart_open_lib._parse_uri(uri)
        self.assertEqual(parsed_uri.scheme, "s3")
        self.assertEqual(parsed_uri.bucket_id, "omax-mis")
        self.assertEqual(parsed_uri.key_id, "twilio-messages-media/final/MEcd7c36e75f87dc6dd9e33702cdcd8fb6")
        self.assertEqual(parsed_uri.access_id, "")
        self.assertEqual(parsed_uri.access_secret, "")

    def test_s3_uri_with_colon_in_key_name(self):
        """ Correctly parse the s3 url if there is a colon in the key or dir """
        parsed_uri = smart_open_lib._parse_uri("s3://mybucket/mydir/my:key")
        self.assertEqual(parsed_uri.scheme, "s3")
        self.assertEqual(parsed_uri.bucket_id, "mybucket")
        self.assertEqual(parsed_uri.key_id, "mydir/my:key")
        self.assertEqual(parsed_uri.access_id, None)
        self.assertEqual(parsed_uri.access_secret, None)

    def test_s3_uri_contains_question_mark(self):
        parsed_uri = smart_open_lib._parse_uri("s3://mybucket/mydir/mykey?param")
        self.assertEqual(parsed_uri.scheme, "s3")
        self.assertEqual(parsed_uri.bucket_id, "mybucket")
        self.assertEqual(parsed_uri.key_id, "mydir/mykey?param")

    def test_host_and_port(self):
        as_string = 's3u://user:secret@host:1234@mybucket/mykey.txt'
        uri = smart_open_lib._parse_uri(as_string)
        self.assertEqual(uri.scheme, "s3u")
        self.assertEqual(uri.bucket_id, "mybucket")
        self.assertEqual(uri.key_id, "mykey.txt")
        self.assertEqual(uri.access_id, "user")
        self.assertEqual(uri.access_secret, "secret")
        self.assertEqual(uri.host, "host")
        self.assertEqual(uri.port, 1234)

    def test_invalid_port(self):
        as_string = 's3u://user:secret@host:port@mybucket/mykey.txt'
        self.assertRaises(ValueError, smart_open_lib._parse_uri, as_string)

    def test_invalid_port2(self):
        as_string = 's3u://user:secret@host:port:foo@mybucket/mykey.txt'
        self.assertRaises(ValueError, smart_open_lib._parse_uri, as_string)

    def test_leading_slash_local_file(self):
        path = "/home/misha/hello.txt"
        uri = smart_open_lib._parse_uri(path)
        self.assertEqual(uri.scheme, "file")
        self.assertEqual(uri.uri_path, path)

        uri = smart_open_lib._parse_uri('//' + path)
        self.assertEqual(uri.scheme, "file")
        self.assertEqual(uri.uri_path, '//' + path)

    def test_ssh(self):
        as_string = 'ssh://user@host:1234/path/to/file'
        uri = smart_open_lib._parse_uri(as_string)
        self.assertEqual(uri.scheme, 'ssh')
        self.assertEqual(uri.uri_path, '/path/to/file')
        self.assertEqual(uri.user, 'user')
        self.assertEqual(uri.host, 'host')
        self.assertEqual(uri.port, 1234)
        self.assertEqual(uri.password, None)

    def test_ssh_with_pass(self):
        as_string = 'ssh://user:pass@host:1234/path/to/file'
        uri = smart_open_lib._parse_uri(as_string)
        self.assertEqual(uri.scheme, 'ssh')
        self.assertEqual(uri.uri_path, '/path/to/file')
        self.assertEqual(uri.user, 'user')
        self.assertEqual(uri.host, 'host')
        self.assertEqual(uri.port, 1234)
        self.assertEqual(uri.password, 'pass')

    def test_scp(self):
        as_string = 'scp://user@host:/path/to/file'
        uri = smart_open_lib._parse_uri(as_string)
        self.assertEqual(uri.scheme, 'scp')
        self.assertEqual(uri.uri_path, '/path/to/file')
        self.assertEqual(uri.user, 'user')
        self.assertEqual(uri.host, 'host')
        self.assertEqual(uri.port, 22)
        self.assertEqual(uri.password, None)

    def test_scp_with_pass(self):
        as_string = 'scp://user:pass@host:/path/to/file'
        uri = smart_open_lib._parse_uri(as_string)
        self.assertEqual(uri.scheme, 'scp')
        self.assertEqual(uri.uri_path, '/path/to/file')
        self.assertEqual(uri.user, 'user')
        self.assertEqual(uri.host, 'host')
        self.assertEqual(uri.port, 22)
        self.assertEqual(uri.password, 'pass')

    def test_sftp(self):
        as_string = 'sftp://host/path/to/file'
        uri = smart_open_lib._parse_uri(as_string)
        self.assertEqual(uri.scheme, 'sftp')
        self.assertEqual(uri.uri_path, '/path/to/file')
        self.assertEqual(uri.user, None)
        self.assertEqual(uri.host, 'host')
        self.assertEqual(uri.port, 22)
        self.assertEqual(uri.password, None)

    def test_sftp_with_user_and_pass(self):
        as_string = 'sftp://user:pass@host:2222/path/to/file'
        uri = smart_open_lib._parse_uri(as_string)
        self.assertEqual(uri.scheme, 'sftp')
        self.assertEqual(uri.uri_path, '/path/to/file')
        self.assertEqual(uri.user, 'user')
        self.assertEqual(uri.host, 'host')
        self.assertEqual(uri.port, 2222)
        self.assertEqual(uri.password, 'pass')

    def test_ssh_complex_password_with_colon(self):
        as_string = 'sftp://user:some:complex@password$$@host:2222/path/to/file'
        uri = smart_open_lib._parse_uri(as_string)
        self.assertEqual(uri.password, 'some:complex@password$$')

    def test_gs_uri(self):
        """Do GCS URIs parse correctly?"""
        # correct uri without credentials
        parsed_uri = smart_open_lib._parse_uri("gs://mybucket/myblob")
        self.assertEqual(parsed_uri.scheme, "gs")
        self.assertEqual(parsed_uri.bucket_id, "mybucket")
        self.assertEqual(parsed_uri.blob_id, "myblob")

    def test_gs_uri_contains_slash(self):
        parsed_uri = smart_open_lib._parse_uri("gs://mybucket/mydir/myblob")
        self.assertEqual(parsed_uri.scheme, "gs")
        self.assertEqual(parsed_uri.bucket_id, "mybucket")
        self.assertEqual(parsed_uri.blob_id, "mydir/myblob")

    def test_gs_uri_contains_question_mark(self):
        parsed_uri = smart_open_lib._parse_uri("gs://mybucket/mydir/myblob?param")
        self.assertEqual(parsed_uri.scheme, "gs")
        self.assertEqual(parsed_uri.bucket_id, "mybucket")
        self.assertEqual(parsed_uri.blob_id, "mydir/myblob?param")

    def test_pathlib_monkeypatch(self):
        from smart_open.smart_open_lib import pathlib

        assert pathlib.Path.open != smart_open.open

        with patch_pathlib():
            assert pathlib.Path.open == smart_open.open

        assert pathlib.Path.open != smart_open.open

        obj = patch_pathlib()
        assert pathlib.Path.open == smart_open.open

        _patch_pathlib(obj.old_impl)
        assert pathlib.Path.open != smart_open.open

    def test_pathlib_monkeypath_read_gz(self):
        from smart_open.smart_open_lib import pathlib

        path = pathlib.Path(CURR_DIR) / 'test_data' / 'crime-and-punishment.txt.gz'

        # Check that standard implementation can't work with gzip
        with path.open("r") as infile:
            with self.assertRaises(Exception):
                lines = infile.readlines()

        # Check that our implementation works with gzip
        obj = patch_pathlib()
        try:
            with path.open("r") as infile:
                lines = infile.readlines()
            self.assertEqual(len(lines), 3)
        finally:
            _patch_pathlib(obj.old_impl)


class SmartOpenHttpTest(unittest.TestCase):
    """
    Test reading from HTTP connections in various ways.

    """
    @mock.patch('smart_open.ssh.open')
    def test_read_ssh(self, mock_open):
        """Is SSH line iterator called correctly?"""
        obj = smart_open.smart_open(
            "ssh://ubuntu:pass@ip_address:1022/some/path/lines.txt",
            hello='world',
        )
        obj.__iter__()
        mock_open.assert_called_with(
            '/some/path/lines.txt',
            'rb',
            host='ip_address',
            user='ubuntu',
            password='pass',
            port=1022,
            transport_params={'hello': 'world'},
        )

    @responses.activate
    def test_http_read(self):
        """Does http read method work correctly"""
        responses.add(responses.GET, "http://127.0.0.1/index.html",
                      body='line1\nline2', stream=True)
        smart_open_object = smart_open.smart_open("http://127.0.0.1/index.html")
        self.assertEqual(smart_open_object.read().decode("utf-8"), "line1\nline2")

    @responses.activate
    def test_https_readline(self):
        """Does https readline method work correctly"""
        responses.add(responses.GET, "https://127.0.0.1/index.html",
                      body='line1\nline2', stream=True)
        smart_open_object = smart_open.smart_open("https://127.0.0.1/index.html")
        self.assertEqual(smart_open_object.readline().decode("utf-8"), "line1\n")

    @responses.activate
    def test_http_pass(self):
        """Does http authentication work correctly"""
        responses.add(responses.GET, "http://127.0.0.1/index.html",
                      body='line1\nline2', stream=True)
        _ = smart_open.smart_open("http://127.0.0.1/index.html", user='me', password='pass')
        self.assertEqual(len(responses.calls), 1)
        actual_request = responses.calls[0].request
        self.assertTrue('Authorization' in actual_request.headers)
        self.assertTrue(actual_request.headers['Authorization'].startswith('Basic '))

    @responses.activate
    def _test_compressed_http(self, suffix, query):
        """Can open <suffix> via http?"""
        raw_data = b'Hello World Compressed.' * 10000
        buf = make_buffer(name='data' + suffix)
        with smart_open.smart_open(buf, 'wb') as outfile:
            outfile.write(raw_data)
        compressed_data = buf.getvalue()
        # check that the string was actually compressed
        self.assertNotEqual(compressed_data, raw_data)

        responses.add(responses.GET, 'http://127.0.0.1/data' + suffix, body=compressed_data, stream=True)
        smart_open_object = smart_open.smart_open(
            'http://127.0.0.1/data%s%s' % (suffix, '?some_param=some_val' if query else ''))

        # decompress the file and get the same md5 hash
        self.assertEqual(smart_open_object.read(), raw_data)

    def test_http_gz(self):
        """Can open gzip via http?"""
        self._test_compressed_http(".gz", False)

    def test_http_bz2(self):
        """Can open bzip2 via http?"""
        self._test_compressed_http(".bz2", False)

    def test_http_gz_query(self):
        """Can open gzip via http with a query appended to URI?"""
        self._test_compressed_http(".gz", True)

    def test_http_bz2_query(self):
        """Can open bzip2 via http with a query appended to URI?"""
        self._test_compressed_http(".bz2", True)


def make_buffer(cls=io.BytesIO, initial_value=None, name=None, noclose=False):
    """
    Construct a new in-memory file object aka "buf".

    :param cls: Class of the file object. Meaningful values are BytesIO and StringIO.
    :param initial_value: Passed directly to the constructor, this is the content of the returned buffer.
    :param name: Associated file path. Not assigned if is None (default).
    :param noclose: If True, disables the .close function.
    :return: Instance of `cls`.
    """
    buf = cls(initial_value) if initial_value else cls()
    if name is not None:
        buf.name = name
    if noclose:
        buf.close = lambda: None
    return buf


class RealFileSystemTests(unittest.TestCase):
    """Tests that touch the file system via temporary files."""

    def setUp(self):
        with tempfile.NamedTemporaryFile(prefix='test', delete=False) as fout:
            fout.write(SAMPLE_BYTES)
            self.temp_file = fout.name

    def tearDown(self):
        os.unlink(self.temp_file)

    def test_rt(self):
        with smart_open.smart_open(self.temp_file, 'rt') as fin:
            data = fin.read()
        self.assertEqual(data, SAMPLE_TEXT)

    def test_wt(self):
        #
        # The file already contains SAMPLE_TEXT, so write something different.
        #
        text = 'nippon budokan'
        with smart_open.smart_open(self.temp_file, 'wt') as fout:
            fout.write(text)

        with smart_open.smart_open(self.temp_file, 'rt') as fin:
            data = fin.read()
        self.assertEqual(data, text)

    def test_ab(self):
        with smart_open.smart_open(self.temp_file, 'ab') as fout:
            fout.write(SAMPLE_BYTES)
        with smart_open.smart_open(self.temp_file, 'rb') as fin:
            data = fin.read()
        self.assertEqual(data, SAMPLE_BYTES * 2)

    def test_aplus(self):
        with smart_open.smart_open(self.temp_file, 'a+') as fout:
            fout.write(SAMPLE_TEXT)
        with smart_open.smart_open(self.temp_file, 'rt') as fin:
            text = fin.read()
        self.assertEqual(text, SAMPLE_TEXT * 2)

    def test_at(self):
        with smart_open.smart_open(self.temp_file, 'at') as fout:
            fout.write(SAMPLE_TEXT)
        with smart_open.smart_open(self.temp_file, 'rt') as fin:
            text = fin.read()
        self.assertEqual(text, SAMPLE_TEXT * 2)

    def test_atplus(self):
        with smart_open.smart_open(self.temp_file, 'at+') as fout:
            fout.write(SAMPLE_TEXT)
        with smart_open.smart_open(self.temp_file, 'rt') as fin:
            text = fin.read()
        self.assertEqual(text, SAMPLE_TEXT * 2)


class SmartOpenFileObjTest(unittest.TestCase):
    """
    Test passing raw file objects.
    """

    def test_read_bytes(self):
        """Can we read bytes from a byte stream?"""
        buf = make_buffer(initial_value=SAMPLE_BYTES)
        with smart_open.smart_open(buf, 'rb') as sf:
            data = sf.read()
        self.assertEqual(data, SAMPLE_BYTES)

    def test_write_bytes(self):
        """Can we write bytes to a byte stream?"""
        buf = make_buffer()
        with smart_open.smart_open(buf, 'wb') as sf:
            sf.write(SAMPLE_BYTES)
            self.assertEqual(buf.getvalue(), SAMPLE_BYTES)

    def test_read_text_stream_fails(self):
        """Attempts to read directly from a text stream should fail.

        This is because smart_open.open expects a byte stream as input.
        If you have a text stream, there's no point passing it to smart_open:
        you can read from it directly.
        """
        buf = make_buffer(io.StringIO, initial_value=SAMPLE_TEXT)
        with smart_open.smart_open(buf, 'r') as sf:
            self.assertRaises(TypeError, sf.read)  # we expect binary mode

    def test_write_text_stream_fails(self):
        """Attempts to write directly to a text stream should fail."""
        buf = make_buffer(io.StringIO)
        with smart_open.smart_open(buf, 'w') as sf:
            self.assertRaises(TypeError, sf.write, SAMPLE_TEXT)  # we expect binary mode

    def test_read_text_from_bytestream(self):
        buf = make_buffer(initial_value=SAMPLE_BYTES)
        with smart_open.smart_open(buf, 'r') as sf:
            data = sf.read()
        self.assertEqual(data, SAMPLE_TEXT)

    def test_read_text_from_bytestream_rt(self):
        buf = make_buffer(initial_value=SAMPLE_BYTES)
        with smart_open.smart_open(buf, 'rt') as sf:
            data = sf.read()
        self.assertEqual(data, SAMPLE_TEXT)

    def test_read_text_from_bytestream_rtplus(self):
        buf = make_buffer(initial_value=SAMPLE_BYTES)
        with smart_open.smart_open(buf, 'rt+') as sf:
            data = sf.read()
        self.assertEqual(data, SAMPLE_TEXT)

    def test_write_text_to_bytestream(self):
        """Can we write strings to a byte stream?"""
        buf = make_buffer(noclose=True)
        with smart_open.smart_open(buf, 'w') as sf:
            sf.write(SAMPLE_TEXT)

        self.assertEqual(buf.getvalue(), SAMPLE_BYTES)

    def test_write_text_to_bytestream_wt(self):
        """Can we write strings to a byte stream?"""
        buf = make_buffer(noclose=True)
        with smart_open.smart_open(buf, 'wt') as sf:
            sf.write(SAMPLE_TEXT)

        self.assertEqual(buf.getvalue(), SAMPLE_BYTES)

    def test_write_text_to_bytestream_wtplus(self):
        """Can we write strings to a byte stream?"""
        buf = make_buffer(noclose=True)
        with smart_open.smart_open(buf, 'wt+') as sf:
            sf.write(SAMPLE_TEXT)

        self.assertEqual(buf.getvalue(), SAMPLE_BYTES)

    def test_name_read(self):
        """Can we use the "name" attribute to decompress on the fly?"""
        data = SAMPLE_BYTES * 1000
        buf = make_buffer(initial_value=bz2.compress(data), name='data.bz2')
        with smart_open.smart_open(buf, 'rb') as sf:
            data = sf.read()
        self.assertEqual(data, data)

    def test_name_write(self):
        """Can we use the "name" attribute to compress on the fly?"""
        data = SAMPLE_BYTES * 1000
        buf = make_buffer(name='data.bz2')
        with smart_open.smart_open(buf, 'wb') as sf:
            sf.write(data)
        self.assertEqual(bz2.decompress(buf.getvalue()), data)

    def test_open_side_effect(self):
        """
        Does our detection of the `name` attribute work with wrapped open()-ed streams?

        We `open()` a file with ".bz2" extension, pass the file object to `smart_open()` and check that
        we read decompressed data. This behavior is driven by detecting the `name` attribute in
        `_open_binary_stream()`.
        """
        data = SAMPLE_BYTES * 1000
        with tempfile.NamedTemporaryFile(prefix='smart_open_tests_', suffix=".bz2", delete=False) as tmpf:
            tmpf.write(bz2.compress(data))
        try:
            with open(tmpf.name, 'rb') as openf:
                with smart_open.smart_open(openf) as smartf:
                    smart_data = smartf.read()
            self.assertEqual(data, smart_data)
        finally:
            os.unlink(tmpf.name)


#
# What exactly to patch here differs on _how_ we're opening the file.
# See the _shortcut_open function for details.
#
_IO_OPEN = 'io.open'
_BUILTIN_OPEN = 'smart_open.smart_open_lib._builtin_open'


class SmartOpenReadTest(unittest.TestCase):
    """
    Test reading from files under various schemes.

    """

    def test_shortcut(self):
        fpath = os.path.join(CURR_DIR, 'test_data/crime-and-punishment.txt')
        with mock.patch('smart_open.smart_open_lib._builtin_open') as mock_open:
            smart_open.smart_open(fpath, 'r').read()
        mock_open.assert_called_with(fpath, 'r', buffering=-1)

    def test_open_with_keywords(self):
        """This test captures Issue #142."""
        fpath = os.path.join(CURR_DIR, 'test_data/cp852.tsv.txt')
        with open(fpath, 'rb') as fin:
            expected = fin.read().decode('cp852')
        with smart_open.smart_open(fpath, encoding='cp852') as fin:
            actual = fin.read()
        self.assertEqual(expected, actual)

    def test_open_with_keywords_explicit_r(self):
        fpath = os.path.join(CURR_DIR, 'test_data/cp852.tsv.txt')
        with open(fpath, 'rb') as fin:
            expected = fin.read().decode('cp852')
        with smart_open.smart_open(fpath, mode='r', encoding='cp852') as fin:
            actual = fin.read()
        self.assertEqual(expected, actual)

    def test_open_and_read_pathlib_path(self):
        """If ``pathlib.Path`` is available we should be able to open and read."""
        from smart_open.smart_open_lib import pathlib

        fpath = os.path.join(CURR_DIR, 'test_data/cp852.tsv.txt')
        with open(fpath, 'rb') as fin:
            expected = fin.read().decode('cp852')
        with smart_open.smart_open(pathlib.Path(fpath), mode='r', encoding='cp852') as fin:
            actual = fin.read()
        self.assertEqual(expected, actual)

    @mock_s3
    def test_read_never_returns_none(self):
        """read should never return None."""
        s3 = boto3.resource('s3')
        s3.create_bucket(Bucket='mybucket')

        test_string = u"ветер по морю гуляет..."
        with smart_open.smart_open("s3://mybucket/mykey", "wb") as fout:
            fout.write(test_string.encode('utf8'))

        r = smart_open.smart_open("s3://mybucket/mykey", "rb")
        self.assertEqual(r.read(), test_string.encode("utf-8"))
        self.assertEqual(r.read(), b"")
        self.assertEqual(r.read(), b"")

    @mock_s3
    def test_readline(self):
        """Does readline() return the correct file content?"""
        s3 = boto3.resource('s3')
        s3.create_bucket(Bucket='mybucket')
        test_string = u"hello žluťoučký world!\nhow are you?".encode('utf8')
        with smart_open.smart_open("s3://mybucket/mykey", "wb") as fout:
            fout.write(test_string)

        reader = smart_open.smart_open("s3://mybucket/mykey", "rb")
        self.assertEqual(reader.readline(), u"hello žluťoučký world!\n".encode("utf-8"))

    @mock_s3
    def test_readline_iter(self):
        """Does __iter__ return the correct file content?"""
        s3 = boto3.resource('s3')
        s3.create_bucket(Bucket='mybucket')
        lines = [u"всем привет!\n", u"что нового?"]
        with smart_open.smart_open("s3://mybucket/mykey", "wb") as fout:
            fout.write("".join(lines).encode("utf-8"))

        reader = smart_open.smart_open("s3://mybucket/mykey", "rb")

        actual_lines = [l.decode("utf-8") for l in reader]
        self.assertEqual(2, len(actual_lines))
        self.assertEqual(lines[0], actual_lines[0])
        self.assertEqual(lines[1], actual_lines[1])

    @mock_s3
    def test_readline_eof(self):
        """Does readline() return empty string on EOF?"""
        s3 = boto3.resource('s3')
        s3.create_bucket(Bucket='mybucket')
        with smart_open.smart_open("s3://mybucket/mykey", "wb"):
            pass

        reader = smart_open.smart_open("s3://mybucket/mykey", "rb")

        self.assertEqual(reader.readline(), b"")
        self.assertEqual(reader.readline(), b"")
        self.assertEqual(reader.readline(), b"")

    @mock_s3
    def test_s3_iter_lines(self):
        """Does s3_iter_lines give correct content?"""
        # create fake bucket and fake key
        s3 = boto3.resource('s3')
        s3.create_bucket(Bucket='mybucket')
        test_string = u"hello žluťoučký world!\nhow are you?".encode('utf8')
        with smart_open.smart_open("s3://mybucket/mykey", "wb") as fin:
            fin.write(test_string)

        # call s3_iter_lines and check output
        reader = smart_open.smart_open("s3://mybucket/mykey", "rb")
        output = list(reader)
        self.assertEqual(b''.join(output), test_string)

    # TODO: add more complex test for file://
    @mock.patch('smart_open.smart_open_lib._builtin_open')
    def test_file(self, mock_smart_open):
        """Is file:// line iterator called correctly?"""
        prefix = "file://"
        full_path = '/tmp/test.txt'
        read_mode = "rb"
        smart_open_object = smart_open.smart_open(prefix+full_path, read_mode)
        smart_open_object.__iter__()
        # called with the correct path?
        mock_smart_open.assert_called_with(full_path, read_mode, buffering=-1)

        full_path = '/tmp/test#hash##more.txt'
        read_mode = "rb"
        smart_open_object = smart_open.smart_open(prefix+full_path, read_mode)
        smart_open_object.__iter__()
        # called with the correct path?
        mock_smart_open.assert_called_with(full_path, read_mode, buffering=-1)

        full_path = 'aa#aa'
        read_mode = "rb"
        smart_open_object = smart_open.smart_open(full_path, read_mode)
        smart_open_object.__iter__()
        # called with the correct path?
        mock_smart_open.assert_called_with(full_path, read_mode, buffering=-1)

        short_path = "~/tmp/test.txt"
        full_path = os.path.expanduser(short_path)

    @mock.patch(_BUILTIN_OPEN)
    def test_file_errors(self, mock_smart_open):
        prefix = "file://"
        full_path = '/tmp/test.txt'
        read_mode = "r"
        short_path = "~/tmp/test.txt"
        full_path = os.path.expanduser(short_path)

        smart_open_object = smart_open.smart_open(prefix+short_path, read_mode, errors='strict')
        smart_open_object.__iter__()
        # called with the correct expanded path?
        mock_smart_open.assert_called_with(full_path, read_mode, buffering=-1, errors='strict')

    @mock.patch(_BUILTIN_OPEN)
    def test_file_buffering(self, mock_smart_open):
        smart_open_object = smart_open.smart_open('/tmp/somefile', 'rb', buffering=0)
        smart_open_object.__iter__()
        # called with the correct expanded path?
        mock_smart_open.assert_called_with('/tmp/somefile', 'rb', buffering=0)

    @unittest.skip('smart_open does not currently accept additional positional args')
    @mock.patch(_BUILTIN_OPEN)
    def test_file_buffering2(self, mock_smart_open):
        smart_open_object = smart_open.smart_open('/tmp/somefile', 'rb', 0)
        smart_open_object.__iter__()
        # called with the correct expanded path?
        mock_smart_open.assert_called_with('/tmp/somefile', 'rb', buffering=0)

    # couldn't find any project for mocking up HDFS data
    # TODO: we want to test also a content of the files, not just fnc call params
    @mock.patch('smart_open.hdfs.subprocess')
    def test_hdfs(self, mock_subprocess):
        """Is HDFS line iterator called correctly?"""
        mock_subprocess.PIPE.return_value = "test"
        smart_open_object = smart_open.smart_open("hdfs:///tmp/test.txt")
        smart_open_object.__iter__()
        # called with the correct params?
        mock_subprocess.Popen.assert_called_with(
            ["hdfs", "dfs", "-cat", "/tmp/test.txt"],
            stdout=mock_subprocess.PIPE,
        )

        # second possibility of schema
        smart_open_object = smart_open.smart_open("hdfs://tmp/test.txt")
        smart_open_object.__iter__()
        mock_subprocess.Popen.assert_called_with(
            ["hdfs", "dfs", "-cat", "/tmp/test.txt"],
            stdout=mock_subprocess.PIPE,
        )

    @responses.activate
    def test_webhdfs(self):
        """Is webhdfs line iterator called correctly"""
        responses.add(responses.GET, "http://127.0.0.1:8440/webhdfs/v1/path/file",
                      body='line1\nline2', stream=True)
        smart_open_object = smart_open.smart_open("webhdfs://127.0.0.1:8440/path/file")
        iterator = iter(smart_open_object)
        self.assertEqual(next(iterator).decode("utf-8"), "line1\n")
        self.assertEqual(next(iterator).decode("utf-8"), "line2")

    @responses.activate
    def test_webhdfs_encoding(self):
        """Is HDFS line iterator called correctly?"""
        input_url = "webhdfs://127.0.0.1:8440/path/file"
        actual_url = 'http://127.0.0.1:8440/webhdfs/v1/path/file'
        text = u'не для меня прийдёт весна, не для меня дон разольётся'
        body = text.encode('utf-8')
        responses.add(responses.GET, actual_url, body=body, stream=True)

        actual = smart_open.smart_open(input_url, encoding='utf-8').read()
        self.assertEqual(text, actual)

    @responses.activate
    def test_webhdfs_read(self):
        """Does webhdfs read method work correctly"""
        responses.add(responses.GET, "http://127.0.0.1:8440/webhdfs/v1/path/file",
                      body='line1\nline2', stream=True)
        smart_open_object = smart_open.smart_open("webhdfs://127.0.0.1:8440/path/file")
        self.assertEqual(smart_open_object.read().decode("utf-8"), "line1\nline2")

    @mock_s3
    def test_s3_iter_moto(self):
        """Are S3 files iterated over correctly?"""
        # a list of strings to test with
        expected = [b"*" * 5 * 1024**2] + [b'0123456789'] * 1024 + [b"test"]

        # create fake bucket and fake key
        s3 = boto3.resource('s3')
        s3.create_bucket(Bucket='mybucket')

        with smart_open.smart_open("s3://mybucket/mykey", "wb", s3_min_part_size=5 * 1024**2) as fout:
            # write a single huge line (=full multipart upload)
            fout.write(expected[0] + b'\n')

            # write lots of small lines
            for lineno, line in enumerate(expected[1:-1]):
                fout.write(line + b'\n')

            # ...and write the last line too, no newline at the end
            fout.write(expected[-1])

        # connect to fake s3 and read from the fake key we filled above
        smart_open_object = smart_open.smart_open("s3://mybucket/mykey")
        output = [line.rstrip(b'\n') for line in smart_open_object]
        self.assertEqual(output, expected)

        # same thing but using a context manager
        with smart_open.smart_open("s3://mybucket/mykey") as smart_open_object:
            output = [line.rstrip(b'\n') for line in smart_open_object]
            self.assertEqual(output, expected)

    @mock_s3
    def test_s3_read_moto(self):
        """Are S3 files read correctly?"""
        s3 = boto3.resource('s3')
        s3.create_bucket(Bucket='mybucket')

        # write some bogus key so we can check it below
        content = u"hello wořld\nhow are you?".encode('utf8')
        with smart_open.smart_open("s3://mybucket/mykey", "wb") as fout:
            fout.write(content)

        smart_open_object = smart_open.smart_open("s3://mybucket/mykey")
        self.assertEqual(content[:6], smart_open_object.read(6))
        self.assertEqual(content[6:14], smart_open_object.read(8))  # ř is 2 bytes

        self.assertEqual(content[14:], smart_open_object.read())  # read the rest

    @mock_s3
    def test_s3_seek_moto(self):
        """Does seeking in S3 files work correctly?"""
        s3 = boto3.resource('s3')
        s3.create_bucket(Bucket='mybucket')

        # write some bogus key so we can check it below
        content = u"hello wořld\nhow are you?".encode('utf8')
        with smart_open.smart_open("s3://mybucket/mykey", "wb") as fout:
            fout.write(content)

        smart_open_object = smart_open.smart_open("s3://mybucket/mykey")
        self.assertEqual(content[:6], smart_open_object.read(6))
        self.assertEqual(content[6:14], smart_open_object.read(8))  # ř is 2 bytes

        smart_open_object.seek(0)
        self.assertEqual(content, smart_open_object.read())  # no size given => read whole file

        smart_open_object.seek(0)
        self.assertEqual(content, smart_open_object.read(-1))  # same thing


class SmartOpenS3KwargsTest(unittest.TestCase):
    @mock.patch('boto3.Session')
    def test_no_kwargs(self, mock_session):
        smart_open.smart_open('s3://mybucket/mykey')
        mock_session.return_value.resource.assert_called_with('s3')

    @mock.patch('boto3.Session')
    def test_credentials(self, mock_session):
        smart_open.smart_open('s3://access_id:access_secret@mybucket/mykey')
        mock_session.assert_called_with(aws_access_key_id='access_id', aws_secret_access_key='access_secret')
        mock_session.return_value.resource.assert_called_with('s3')

    @mock.patch('boto3.Session')
    def test_host(self, mock_session):
        transport_params = {'resource_kwargs': {'endpoint_url': 'http://aa.domain.com'}}
        smart_open.open("s3://access_id:access_secret@mybucket/mykey", transport_params=transport_params)
        mock_session.assert_called_with(
            aws_access_key_id='access_id',
            aws_secret_access_key='access_secret',
        )
        mock_session.return_value.resource.assert_called_with(
            's3',
            endpoint_url='http://aa.domain.com',
        )

    @mock.patch('boto3.Session')
    def test_s3_upload(self, mock_session):
        smart_open.open(
            "s3://bucket/key", 'wb', transport_params={
                'multipart_upload_kwargs': {
                    'ServerSideEncryption': 'AES256',
                    'ContentType': 'application/json',
                }
            }
        )

        # Locate the s3.Object instance (mock)
        s3_resource = mock_session.return_value.resource.return_value
        s3_object = s3_resource.Object.return_value

        # Check that `initiate_multipart_upload` was called
        # with the desired args
        s3_object.initiate_multipart_upload.assert_called_with(
            ServerSideEncryption='AES256',
            ContentType='application/json'
        )

    def test_session_read_mode(self):
        """
        Read stream should use a custom boto3.Session
        """
        session = boto3.Session()
        session.resource = mock.MagicMock()

        smart_open.open('s3://bucket/key', transport_params={'session': session})
        session.resource.assert_called_with('s3')

    def test_session_write_mode(self):
        """
        Write stream should use a custom boto3.Session
        """
        session = boto3.Session()
        session.resource = mock.MagicMock()

        smart_open.open('s3://bucket/key', 'wb', transport_params={'session': session})
        session.resource.assert_called_with('s3')


class SmartOpenTest(unittest.TestCase):
    """
    Test reading and writing from/into files.

    """
    def setUp(self):
        self.as_text = u'куда идём мы с пятачком - большой большой секрет'
        self.as_bytes = self.as_text.encode('utf-8')
        self.stringio = io.StringIO(self.as_text)
        self.bytesio = io.BytesIO(self.as_bytes)

    def test_file_mode_mock(self):
        """Are file:// open modes passed correctly?"""
        # correct read modes
        #
        # We always open files in binary mode first, but engage
        # encoders/decoders as necessary.  Instead of checking how the file
        # _initially_ got opened, we now also check the end result: if the
        # contents got decoded correctly.
        #

    def test_text(self):
        with mock.patch(_BUILTIN_OPEN, mock.Mock(return_value=self.stringio)) as mock_open:
            with smart_open.smart_open("blah", "r", encoding='utf-8') as fin:
                self.assertEqual(fin.read(), self.as_text)
                mock_open.assert_called_with("blah", "r", buffering=-1, encoding='utf-8')

    def test_binary(self):
        with mock.patch(_BUILTIN_OPEN, mock.Mock(return_value=self.bytesio)) as mock_open:
            with smart_open.smart_open("blah", "rb") as fin:
                self.assertEqual(fin.read(), self.as_bytes)
                mock_open.assert_called_with("blah", "rb", buffering=-1)

    def test_expanded_path(self):
        short_path = "~/blah"
        full_path = os.path.expanduser(short_path)
        with mock.patch(_BUILTIN_OPEN, mock.Mock(return_value=self.stringio)) as mock_open:
            with smart_open.smart_open(short_path, "rb"):
                mock_open.assert_called_with(full_path, "rb", buffering=-1)

    def test_incorrect(self):
        # incorrect file mode
        self.assertRaises(NotImplementedError, smart_open.smart_open, "s3://bucket/key", "x")

        # correct write modes, incorrect scheme
        self.assertRaises(NotImplementedError, smart_open.smart_open, "hdfs:///blah.txt", "wb+")
        self.assertRaises(NotImplementedError, smart_open.smart_open, "http:///blah.txt", "w")
        self.assertRaises(NotImplementedError, smart_open.smart_open, "s3://bucket/key", "wb+")

    def test_write_utf8(self):
        # correct write mode, correct file:// URI
        with mock.patch(_BUILTIN_OPEN, mock.Mock(return_value=self.stringio)) as mock_open:
            with smart_open.smart_open("blah", "w", encoding='utf-8') as fout:
                mock_open.assert_called_with("blah", "w", buffering=-1, encoding='utf-8')
                fout.write(self.as_text)

    def test_write_utf8_absolute_path(self):
        with mock.patch(_BUILTIN_OPEN, mock.Mock(return_value=self.stringio)) as mock_open:
            with smart_open.smart_open("/some/file.txt", "w", encoding='utf-8') as fout:
                mock_open.assert_called_with("/some/file.txt", "w", buffering=-1, encoding='utf-8')
                fout.write(self.as_text)

    def test_append_utf8(self):
        with mock.patch(_BUILTIN_OPEN, mock.Mock(return_value=self.stringio)) as mock_open:
            with smart_open.smart_open("/some/file.txt", "w+", encoding='utf-8') as fout:
                mock_open.assert_called_with("/some/file.txt", "w+", buffering=-1, encoding='utf-8')
                fout.write(self.as_text)

    def test_append_binary_absolute_path(self):
        with mock.patch(_BUILTIN_OPEN, mock.Mock(return_value=self.bytesio)) as mock_open:
            with smart_open.smart_open("/some/file.txt", "wb+") as fout:
                mock_open.assert_called_with("/some/file.txt", "wb+", buffering=-1)
                fout.write(self.as_bytes)

<<<<<<< HEAD
    def test_compatibility_with_csv_under_windows(self):
        rows = [{'c1': 'a1', 'c2': 'b1'}, {'c1': 'a2', 'c2': 'b2'}]

        expected = 'c1,c2\na1,b1\na2,b2\n'

        with smart_open.open('test_smart_open.csv', 'w+', newline='\n') as f:
            out = csv.DictWriter(f, fieldnames=['c1', 'c2'])
            out.writeheader()
            out.writerows(rows)

        with open('test_smart_open.csv', 'r') as f:
            content = f.read()
        assert content == expected
        os.remove('test_smart_open.csv')
=======
    def test_newline(self):
        with mock.patch(_BUILTIN_OPEN, mock.Mock(return_value=self.bytesio)) as mock_open:
            smart_open.smart_open("/some/file.txt", "wb+", newline='\n')
            mock_open.assert_called_with("/some/file.txt", "wb+", buffering=-1, newline='\n')

    def test_newline_csv(self):
        #
        # See https://github.com/RaRe-Technologies/smart_open/issues/477
        #
        rows = [{'name': 'alice', 'color': 'aqua'}, {'name': 'bob', 'color': 'blue'}]
        expected = 'name,color\nalice,aqua\nbob,blue\n'

        with tempfile.NamedTemporaryFile() as tmp:
            with smart_open.open(tmp.name, 'w+', newline='\n') as fout:
                out = csv.DictWriter(fout, fieldnames=['name', 'color'])
                out.writeheader()
                out.writerows(rows)

            with open(tmp.name, 'r') as fin:
                content = fin.read()

        assert content == expected
>>>>>>> 87365fe9

    @mock.patch('boto3.Session')
    def test_s3_mode_mock(self, mock_session):
        """Are s3:// open modes passed correctly?"""

        # correct write mode, correct s3 URI
        transport_params = {'resource_kwargs': {'endpoint_url': 'http://s3.amazonaws.com'}}
        smart_open.open("s3://mybucket/mykey", "w", transport_params=transport_params)
        mock_session.return_value.resource.assert_called_with(
            's3', endpoint_url='http://s3.amazonaws.com'
        )

    @mock.patch('smart_open.hdfs.subprocess')
    def test_hdfs(self, mock_subprocess):
        """Is HDFS write called correctly"""
        smart_open_object = smart_open.smart_open("hdfs:///tmp/test.txt", 'wb')
        smart_open_object.write("test")
        # called with the correct params?
        mock_subprocess.Popen.assert_called_with(
            ["hdfs", "dfs", "-put", "-f", "-", "/tmp/test.txt"], stdin=mock_subprocess.PIPE
        )

        # second possibility of schema
        smart_open_object = smart_open.smart_open("hdfs://tmp/test.txt", 'wb')
        smart_open_object.write("test")
        mock_subprocess.Popen.assert_called_with(
            ["hdfs", "dfs", "-put", "-f", "-", "/tmp/test.txt"], stdin=mock_subprocess.PIPE
        )

    @mock_s3
    def test_s3_modes_moto(self):
        """Do s3:// open modes work correctly?"""
        # fake bucket and key
        s3 = boto3.resource('s3')
        s3.create_bucket(Bucket='mybucket')
        raw_data = b"second test"

        # correct write mode, correct s3 URI
        with smart_open.smart_open("s3://mybucket/newkey", "wb") as fout:
            logger.debug('fout: %r', fout)
            fout.write(raw_data)

        logger.debug("write successfully completed")

        output = list(smart_open.smart_open("s3://mybucket/newkey", "rb"))

        self.assertEqual(output, [raw_data])

    @mock_s3
    def test_s3_metadata_write(self):
        # Read local file fixture
        path = os.path.join(CURR_DIR, 'test_data/crime-and-punishment.txt.gz')
        data = ""
        with smart_open.smart_open(path, 'rb') as fd:
            data = fd.read()

        # Create a test bucket
        s3 = boto3.resource('s3')
        s3.create_bucket(Bucket='mybucket')

        # Write data, with multipart_upload options
        write_stream = smart_open.open(
            's3://mybucket/crime-and-punishment.txt.gz', 'wb',
            transport_params={
                'multipart_upload_kwargs': {
                    'ContentType': 'text/plain',
                    'ContentEncoding': 'gzip',
                }
            }
        )
        with write_stream as fout:
            fout.write(data)

        key = s3.Object('mybucket', 'crime-and-punishment.txt.gz')
        self.assertIn('text/plain', key.content_type)
        self.assertEqual(key.content_encoding, 'gzip')

    @mock_s3
    def test_write_bad_encoding_strict(self):
        """Should abort on encoding error."""
        text = u'欲しい気持ちが成長しすぎて'

        with self.assertRaises(UnicodeEncodeError):
            with tempfile.NamedTemporaryFile('wb', delete=True) as infile:
                with smart_open.smart_open(infile.name, 'w', encoding='koi8-r',
                                           errors='strict') as fout:
                    fout.write(text)

    @mock_s3
    def test_write_bad_encoding_replace(self):
        """Should replace characters that failed to encode."""
        text = u'欲しい気持ちが成長しすぎて'
        expected = u'?' * len(text)

        with tempfile.NamedTemporaryFile('wb', delete=True) as infile:
            with smart_open.smart_open(infile.name, 'w', encoding='koi8-r',
                                       errors='replace') as fout:
                fout.write(text)
            with smart_open.smart_open(infile.name, 'r', encoding='koi8-r') as fin:
                actual = fin.read()

        self.assertEqual(expected, actual)


class WebHdfsWriteTest(unittest.TestCase):
    """
    Test writing into webhdfs files.

    """

    @responses.activate
    def test_initialize_write(self):
        def request_callback(_):
            resp_body = ""
            headers = {'location': 'http://127.0.0.1:8440/file'}
            return 307, headers, resp_body

        responses.add_callback(
            responses.PUT,
            "http://127.0.0.1:8440/webhdfs/v1/path/file",
            callback=request_callback,
        )
        responses.add(
            responses.PUT,
            "http://127.0.0.1:8440/file",
            status=201,
        )
        smart_open.smart_open("webhdfs://127.0.0.1:8440/path/file", 'wb')

        assert len(responses.calls) == 2
        path, params = responses.calls[0].request.url.split("?")
        assert path == "http://127.0.0.1:8440/webhdfs/v1/path/file"
        assert params == "overwrite=True&op=CREATE" or params == "op=CREATE&overwrite=True"
        assert responses.calls[1].request.url == "http://127.0.0.1:8440/file"

    @responses.activate
    def test_write(self):
        def request_callback(_):
            resp_body = ""
            headers = {'location': 'http://127.0.0.1:8440/file'}
            return 307, headers, resp_body

        responses.add_callback(
            responses.PUT,
            "http://127.0.0.1:8440/webhdfs/v1/path/file",
            callback=request_callback,
        )
        responses.add(responses.PUT, "http://127.0.0.1:8440/file", status=201)
        smart_open_object = smart_open.smart_open("webhdfs://127.0.0.1:8440/path/file", 'wb')

        def write_callback(request):
            assert request.body == u"žluťoučký koníček".encode('utf8')
            headers = {}
            return 200, headers, ""

        test_string = u"žluťoučký koníček".encode('utf8')
        responses.add_callback(
            responses.POST,
            "http://127.0.0.1:8440/webhdfs/v1/path/file",
            callback=request_callback,
        )
        responses.add_callback(
            responses.POST,
            "http://127.0.0.1:8440/file",
            callback=write_callback,
        )
        smart_open_object.write(test_string)
        smart_open_object.close()

        assert len(responses.calls) == 4
        assert responses.calls[2].request.url == "http://127.0.0.1:8440/webhdfs/v1/path/file?op=APPEND"  # noqa
        assert responses.calls[3].request.url == "http://127.0.0.1:8440/file"


class CompressionFormatTest(unittest.TestCase):
    """
    Test that compression
    """

    def write_read_assertion(self, suffix):
        test_file = make_buffer(name='file' + suffix)
        with smart_open.smart_open(test_file, 'wb') as fout:
            fout.write(SAMPLE_BYTES)
        self.assertNotEqual(SAMPLE_BYTES, test_file.getvalue())
        # we have to recreate the buffer because it is closed
        test_file = make_buffer(initial_value=test_file.getvalue(), name=test_file.name)
        with smart_open.smart_open(test_file, 'rb') as fin:
            self.assertEqual(fin.read(), SAMPLE_BYTES)

    def test_open_gz(self):
        """Can open gzip?"""
        fpath = os.path.join(CURR_DIR, 'test_data/crlf_at_1k_boundary.warc.gz')
        with smart_open.smart_open(fpath) as infile:
            data = infile.read()
        m = hashlib.md5(data)
        assert m.hexdigest() == '18473e60f8c7c98d29d65bf805736a0d', \
            'Failed to read gzip'

    def test_write_read_gz(self):
        """Can write and read gzip?"""
        self.write_read_assertion('.gz')

    def test_write_read_bz2(self):
        """Can write and read bz2?"""
        self.write_read_assertion('.bz2')


class MultistreamsBZ2Test(unittest.TestCase):
    """
    Test that multistream bzip2 compressed files can be read.

    """

    # note: these tests are derived from the Python 3.x tip bz2 tests.

    TEXT_LINES = [
        b'root:x:0:0:root:/root:/bin/bash\n',
        b'bin:x:1:1:bin:/bin:\n',
        b'daemon:x:2:2:daemon:/sbin:\n',
        b'adm:x:3:4:adm:/var/adm:\n',
        b'lp:x:4:7:lp:/var/spool/lpd:\n',
        b'sync:x:5:0:sync:/sbin:/bin/sync\n',
        b'shutdown:x:6:0:shutdown:/sbin:/sbin/shutdown\n',
        b'halt:x:7:0:halt:/sbin:/sbin/halt\n',
        b'mail:x:8:12:mail:/var/spool/mail:\n',
        b'news:x:9:13:news:/var/spool/news:\n',
        b'uucp:x:10:14:uucp:/var/spool/uucp:\n',
        b'operator:x:11:0:operator:/root:\n',
        b'games:x:12:100:games:/usr/games:\n',
        b'gopher:x:13:30:gopher:/usr/lib/gopher-data:\n',
        b'ftp:x:14:50:FTP User:/var/ftp:/bin/bash\n',
        b'nobody:x:65534:65534:Nobody:/home:\n',
        b'postfix:x:100:101:postfix:/var/spool/postfix:\n',
        b'niemeyer:x:500:500::/home/niemeyer:/bin/bash\n',
        b'postgres:x:101:102:PostgreSQL Server:/var/lib/pgsql:/bin/bash\n',
        b'mysql:x:102:103:MySQL server:/var/lib/mysql:/bin/bash\n',
        b'www:x:103:104::/var/www:/bin/false\n',
    ]

    TEXT = b''.join(TEXT_LINES)

    DATA = (
        b'BZh91AY&SY.\xc8N\x18\x00\x01>_\x80\x00\x10@\x02\xff\xf0\x01\x07n\x00?\xe7\xff\xe00\x01\x99\xaa\x00'
        b'\xc0\x03F\x86\x8c#&\x83F\x9a\x03\x06\xa6\xd0\xa6\x93M\x0fQ\xa7\xa8\x06\x804hh\x12$\x11\xa4i4\xf14S'
        b'\xd2<Q\xb5\x0fH\xd3\xd4\xdd\xd5\x87\xbb\xf8\x94\r\x8f\xafI\x12\xe1\xc9\xf8/E\x00pu\x89\x12]\xc9'
        b'\xbbDL\nQ\x0e\t1\x12\xdf\xa0\xc0\x97\xac2O9\x89\x13\x94\x0e\x1c7\x0ed\x95I\x0c\xaaJ\xa4\x18L\x10'
        b'\x05#\x9c\xaf\xba\xbc/\x97\x8a#C\xc8\xe1\x8cW\xf9\xe2\xd0\xd6M\xa7\x8bXa<e\x84t\xcbL\xb3\xa7\xd9'
        b'\xcd\xd1\xcb\x84.\xaf\xb3\xab\xab\xad`n}\xa0lh\tE,\x8eZ\x15\x17VH>\x88\xe5\xcd9gd6\x0b\n\xe9\x9b'
        b'\xd5\x8a\x99\xf7\x08.K\x8ev\xfb\xf7xw\xbb\xdf\xa1\x92\xf1\xdd|/";\xa2\xba\x9f\xd5\xb1#A\xb6\xf6'
        b'\xb3o\xc9\xc5y\\\xebO\xe7\x85\x9a\xbc\xb6f8\x952\xd5\xd7"%\x89>V,\xf7\xa6z\xe2\x9f\xa3\xdf\x11'
        b'\x11"\xd6E)I\xa9\x13^\xca\xf3r\xd0\x03U\x922\xf26\xec\xb6\xed\x8b\xc3U\x13\x9d\xc5\x170\xa4\xfa^'
        b'\x92\xacDF\x8a\x97\xd6\x19\xfe\xdd\xb8\xbd\x1a\x9a\x19\xa3\x80ankR\x8b\xe5\xd83]\xa9\xc6\x08'
        b'\x82f\xf6\xb9"6l$\xb8j@\xc0\x8a\xb0l1..\xbak\x83ls\x15\xbc\xf4\xc1\x13\xbe\xf8E\xb8\x9d\r\xa8\x9dk'
        b'\x84\xd3n\xfa\xacQ\x07\xb1%y\xaav\xb4\x08\xe0z\x1b\x16\xf5\x04\xe9\xcc\xb9\x08z\x1en7.G\xfc]\xc9'
        b'\x14\xe1B@\xbb!8`'
    )

    def create_temp_bz2(self, streams=1):
        f = tempfile.NamedTemporaryFile('wb', suffix='.bz2', delete=False)
        f.write(self.DATA * streams)
        f.close()
        return f.name

    def cleanup_temp_bz2(self, test_file):
        if os.path.isfile(test_file):
            os.unlink(test_file)

    def test_can_read_multistream_bz2(self):
        from bz2 import BZ2File

        test_file = self.create_temp_bz2(streams=5)
        with BZ2File(test_file) as bz2f:
            self.assertEqual(bz2f.read(), self.TEXT * 5)
        self.cleanup_temp_bz2(test_file)

    def test_file_smart_open_can_read_multistream_bz2(self):
        test_file = self.create_temp_bz2(streams=5)
        with smart_open_lib.smart_open(test_file) as bz2f:
            self.assertEqual(bz2f.read(), self.TEXT * 5)
        self.cleanup_temp_bz2(test_file)


class S3OpenTest(unittest.TestCase):

    @mock_s3
    def test_r(self):
        """Reading a UTF string should work."""
        text = u"физкульт-привет!"

        s3 = boto3.resource('s3')
        s3.create_bucket(Bucket='bucket')
        key = s3.Object('bucket', 'key')
        key.put(Body=text.encode('utf-8'))

        with smart_open.smart_open('s3://bucket/key', "rb") as fin:
            self.assertEqual(fin.read(), text.encode('utf-8'))

        with smart_open.smart_open('s3://bucket/key', "r", encoding='utf-8') as fin:
            self.assertEqual(fin.read(), text)

    def test_bad_mode(self):
        """Bad mode should raise and exception."""
        uri = smart_open_lib._parse_uri("s3://bucket/key")
        self.assertRaises(NotImplementedError, smart_open.smart_open, uri, "x")

    @mock_s3
    def test_rw_encoding(self):
        """Should read and write text, respecting encodings, etc."""
        s3 = boto3.resource('s3')
        s3.create_bucket(Bucket='bucket')

        key = "s3://bucket/key"
        text = u"расцветали яблони и груши"

        with smart_open.smart_open(key, "w", encoding="koi8-r") as fout:
            fout.write(text)

        with smart_open.smart_open(key, "r", encoding="koi8-r") as fin:
            self.assertEqual(text, fin.read())

        with smart_open.smart_open(key, "rb") as fin:
            self.assertEqual(text.encode("koi8-r"), fin.read())

        with smart_open.smart_open(key, "r", encoding="euc-jp") as fin:
            self.assertRaises(UnicodeDecodeError, fin.read)

        with smart_open.smart_open(key, "r", encoding="euc-jp", errors="replace") as fin:
            fin.read()

    @mock_s3
    def test_rw_gzip(self):
        """Should read/write gzip files, implicitly and explicitly."""
        s3 = boto3.resource('s3')
        s3.create_bucket(Bucket='bucket')
        key = "s3://bucket/key.gz"

        text = u"не слышны в саду даже шорохи"
        with smart_open.smart_open(key, "wb") as fout:
            fout.write(text.encode("utf-8"))

        #
        # Check that what we've created is a gzip.
        #
        with smart_open.smart_open(key, "rb", ignore_extension=True) as fin:
            gz = gzip.GzipFile(fileobj=fin)
            self.assertEqual(gz.read().decode("utf-8"), text)

        #
        # We should be able to read it back as well.
        #
        with smart_open.smart_open(key, "rb") as fin:
            self.assertEqual(fin.read().decode("utf-8"), text)

    @mock_s3
    @mock.patch('smart_open.smart_open_lib._inspect_kwargs', mock.Mock(return_value={}))
    def test_gzip_write_mode(self):
        """Should always open in binary mode when writing through a codec."""
        s3 = boto3.resource('s3')
        s3.create_bucket(Bucket='bucket')

        with mock.patch('smart_open.s3.open') as mock_open:
            smart_open.smart_open("s3://bucket/key.gz", "wb")
            mock_open.assert_called_with('bucket', 'key.gz', 'wb')

    @mock_s3
    @mock.patch('smart_open.smart_open_lib._inspect_kwargs', mock.Mock(return_value={}))
    def test_gzip_read_mode(self):
        """Should always open in binary mode when reading through a codec."""
        s3 = boto3.resource('s3')
        s3.create_bucket(Bucket='bucket')
        key = "s3://bucket/key.gz"

        text = u"если-б я был султан и имел трёх жён, то тройной красотой был бы окружён"
        with smart_open.smart_open(key, "wb") as fout:
            fout.write(text.encode("utf-8"))

        with mock.patch('smart_open.s3.open') as mock_open:
            smart_open.smart_open(key, "r")
            mock_open.assert_called_with('bucket', 'key.gz', 'rb')

    @mock_s3
    def test_read_encoding(self):
        """Should open the file with the correct encoding, explicit text read."""
        s3 = boto3.resource('s3')
        s3.create_bucket(Bucket='bucket')
        key = "s3://bucket/key.txt"
        text = u'это знала ева, это знал адам, колеса любви едут прямо по нам'
        with smart_open.smart_open(key, 'wb') as fout:
            fout.write(text.encode('koi8-r'))
        with smart_open.smart_open(key, 'r', encoding='koi8-r') as fin:
            actual = fin.read()
        self.assertEqual(text, actual)

    @mock_s3
    def test_read_encoding_implicit_text(self):
        """Should open the file with the correct encoding, implicit text read."""
        s3 = boto3.resource('s3')
        s3.create_bucket(Bucket='bucket')
        key = "s3://bucket/key.txt"
        text = u'это знала ева, это знал адам, колеса любви едут прямо по нам'
        with smart_open.smart_open(key, 'wb') as fout:
            fout.write(text.encode('koi8-r'))
        with smart_open.smart_open(key, encoding='koi8-r') as fin:
            actual = fin.read()
        self.assertEqual(text, actual)

    @mock_s3
    def test_write_encoding(self):
        """Should open the file for writing with the correct encoding."""
        s3 = boto3.resource('s3')
        s3.create_bucket(Bucket='bucket')
        key = "s3://bucket/key.txt"
        text = u'какая боль, какая боль, аргентина - ямайка, 5-0'

        with smart_open.smart_open(key, 'w', encoding='koi8-r') as fout:
            fout.write(text)
        with smart_open.smart_open(key, encoding='koi8-r') as fin:
            actual = fin.read()
        self.assertEqual(text, actual)

    @mock_s3
    def test_write_bad_encoding_strict(self):
        """Should open the file for writing with the correct encoding."""
        s3 = boto3.resource('s3')
        s3.create_bucket(Bucket='bucket')
        key = "s3://bucket/key.txt"
        text = u'欲しい気持ちが成長しすぎて'

        with self.assertRaises(UnicodeEncodeError):
            with smart_open.smart_open(key, 'w', encoding='koi8-r', errors='strict') as fout:
                fout.write(text)

    @mock_s3
    def test_write_bad_encoding_replace(self):
        """Should open the file for writing with the correct encoding."""
        s3 = boto3.resource('s3')
        s3.create_bucket(Bucket='bucket')
        key = "s3://bucket/key.txt"
        text = u'欲しい気持ちが成長しすぎて'
        expected = u'?' * len(text)

        with smart_open.smart_open(key, 'w', encoding='koi8-r', errors='replace') as fout:
            fout.write(text)
        with smart_open.smart_open(key, encoding='koi8-r') as fin:
            actual = fin.read()
        self.assertEqual(expected, actual)

    @mock_s3
    def test_write_text_gzip(self):
        """Should open the file for writing with the correct encoding."""
        s3 = boto3.resource('s3')
        s3.create_bucket(Bucket='bucket')
        key = "s3://bucket/key.txt.gz"
        text = u'какая боль, какая боль, аргентина - ямайка, 5-0'

        with smart_open.smart_open(key, 'w', encoding='utf-8') as fout:
            fout.write(text)
        with smart_open.smart_open(key, 'r', encoding='utf-8') as fin:
            actual = fin.read()
        self.assertEqual(text, actual)

    @mock.patch('smart_open.s3.Reader')
    def test_transport_params_is_not_mutable(self, mock_open):
        smart_open.open('s3://access_key:secret_key@host@bucket/key')
        smart_open.open('s3://bucket/key')

        #
        # The first call should have a non-null session, because the session
        # keys were explicitly specified in the URL.  The second call should
        # _not_ have a session.
        #
        self.assertIsNone(mock_open.call_args_list[1][1]['session'])
        self.assertIsNotNone(mock_open.call_args_list[0][1]['session'])

    @mock.patch('smart_open.s3.Reader')
    def test_respects_endpoint_url_read(self, mock_open):
        url = 's3://key_id:secret_key@play.min.io:9000@smart-open-test/README.rst'
        smart_open.open(url)

        expected = {'endpoint_url': 'https://play.min.io:9000'}
        self.assertEqual(mock_open.call_args[1]['resource_kwargs'], expected)

    @mock.patch('smart_open.s3.MultipartWriter')
    def test_respects_endpoint_url_write(self, mock_open):
        url = 's3://key_id:secret_key@play.min.io:9000@smart-open-test/README.rst'
        smart_open.open(url, 'wb')

        expected = {'endpoint_url': 'https://play.min.io:9000'}
        self.assertEqual(mock_open.call_args[1]['resource_kwargs'], expected)


def function(a, b, c, foo='bar', baz='boz'):
    pass


class CheckKwargsTest(unittest.TestCase):
    def test(self):
        kwargs = {'foo': 123, 'bad': False}
        expected = {'foo': 123}
        actual = smart_open.smart_open_lib._check_kwargs(function, kwargs)
        self.assertEqual(expected, actual)


if __name__ == '__main__':
    logging.basicConfig(format='%(asctime)s : %(levelname)s : %(message)s', level=logging.DEBUG)
    unittest.main()<|MERGE_RESOLUTION|>--- conflicted
+++ resolved
@@ -1051,22 +1051,6 @@
                 mock_open.assert_called_with("/some/file.txt", "wb+", buffering=-1)
                 fout.write(self.as_bytes)
 
-<<<<<<< HEAD
-    def test_compatibility_with_csv_under_windows(self):
-        rows = [{'c1': 'a1', 'c2': 'b1'}, {'c1': 'a2', 'c2': 'b2'}]
-
-        expected = 'c1,c2\na1,b1\na2,b2\n'
-
-        with smart_open.open('test_smart_open.csv', 'w+', newline='\n') as f:
-            out = csv.DictWriter(f, fieldnames=['c1', 'c2'])
-            out.writeheader()
-            out.writerows(rows)
-
-        with open('test_smart_open.csv', 'r') as f:
-            content = f.read()
-        assert content == expected
-        os.remove('test_smart_open.csv')
-=======
     def test_newline(self):
         with mock.patch(_BUILTIN_OPEN, mock.Mock(return_value=self.bytesio)) as mock_open:
             smart_open.smart_open("/some/file.txt", "wb+", newline='\n')
@@ -1079,7 +1063,7 @@
         rows = [{'name': 'alice', 'color': 'aqua'}, {'name': 'bob', 'color': 'blue'}]
         expected = 'name,color\nalice,aqua\nbob,blue\n'
 
-        with tempfile.NamedTemporaryFile() as tmp:
+        with tempfile.NamedTemporaryFile(mode='w') as tmp:
             with smart_open.open(tmp.name, 'w+', newline='\n') as fout:
                 out = csv.DictWriter(fout, fieldnames=['name', 'color'])
                 out.writeheader()
@@ -1089,7 +1073,6 @@
                 content = fin.read()
 
         assert content == expected
->>>>>>> 87365fe9
 
     @mock.patch('boto3.Session')
     def test_s3_mode_mock(self, mock_session):
