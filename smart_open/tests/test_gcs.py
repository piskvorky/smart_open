--- conflicted
+++ resolved
@@ -171,11 +171,6 @@
     def exists(self, client=None):
         return self._exists
 
-<<<<<<< HEAD
-    def upload_from_string(self, str_):
-        self.__contents = io.BytesIO()
-        self.__contents.write(str_)
-=======
     def upload_from_string(self, data):
         # mimics Google's API by accepting bytes or str, despite the method name
         # https://google-cloud-python.readthedocs.io/en/0.32.0/storage/blobs.html#google.cloud.storage.blob.Blob.upload_from_string
@@ -183,7 +178,6 @@
             data = data.encode('utf-8')
         self.__contents = io.BytesIO(data)
         self.__contents.seek(0, io.SEEK_END)
->>>>>>> ea2f912c
 
     def write(self, data):
         self.upload_from_string(data)
@@ -710,11 +704,7 @@
             self.assertEqual(fout.tell(), 14)
 
     def test_write_03(self):
-<<<<<<< HEAD
-        """Do multiple writes of varying sizes work correctly?"""
-=======
         """Do multiple writes less than the min_part_size work correctly?"""
->>>>>>> ea2f912c
         # write
         min_part_size = 256 * 1024
         smart_open_write = smart_open.gcs.BufferedOutputBase(
@@ -743,14 +733,8 @@
             fourth_part = b"t" * 1
             fout.write(fourth_part)
             local_write.write(fourth_part)
-<<<<<<< HEAD
-            size_of_leftovers = (100000 * 6) % min_part_size
-            self.assertEqual(fout._current_part_size, size_of_leftovers)
-            self.assertEqual(fout._total_parts, 2)
-=======
             self.assertEqual(fout._current_part.tell(), 1)
             self.assertEqual(fout._total_parts, 1)
->>>>>>> ea2f912c
 
         # read back the same key and check its content
         output = list(smart_open.open("gs://{}/{}".format(BUCKET_NAME, WRITE_BLOB_NAME)))
@@ -759,30 +743,12 @@
         self.assertEqual(output, actual)
 
     def test_write_03a(self):
-<<<<<<< HEAD
-        """Does writing a last chunk equal to the min_part_size work?"""
-=======
         """Do multiple writes greater than the min_part_size work correctly?"""
->>>>>>> ea2f912c
         # write
         min_part_size = 256 * 1024
         smart_open_write = smart_open.gcs.BufferedOutputBase(
             BUCKET_NAME, WRITE_BLOB_NAME, min_part_size=min_part_size
         )
-<<<<<<< HEAD
-        expected = b"t" * min_part_size
-
-        with smart_open_write as fout:
-            fout.write(expected)
-            self.assertEqual(fout._current_part_size, 0)
-            self.assertEqual(fout._total_parts, 1)
-
-        # read back the same key and check its content
-        with smart_open.open("gs://{}/{}".format(BUCKET_NAME, WRITE_BLOB_NAME)) as fin:
-            output = fin.read().encode('utf-8')
-
-        self.assertEqual(output, expected + b'\n')
-=======
         local_write = io.BytesIO()
 
         with smart_open_write as fout:
@@ -798,7 +764,6 @@
         local_write.seek(0)
         actual = [line.decode("utf-8") for line in list(local_write)]
         self.assertEqual(output, actual)
->>>>>>> ea2f912c
 
     def test_write_03b(self):
         """Does writing a last chunk size equal to a multiple of the min_part_size work?"""
