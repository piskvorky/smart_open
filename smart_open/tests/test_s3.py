--- conflicted
+++ resolved
@@ -640,47 +640,6 @@
         expected = ['key_%d' % x for x in range(num_keys)]
         self.assertEqual(sorted(keys), sorted(expected))
 
-<<<<<<< HEAD
-    def test_old(self):
-        """Does s3.iter_bucket work correctly?"""
-        #
-        # Use an old-school boto Bucket class for historical reasons.
-        #
-        mybucket = boto.s3.bucket.Bucket(name=BUCKET_NAME)
-
-        # first, create some keys in the bucket
-        expected = {}
-        for key_no in range(42):
-            key_name = "mykey%s" % key_no
-            with smart_open.smart_open("s3://%s/%s" % (BUCKET_NAME, key_name), 'wb') as fout:
-                content = '\n'.join("line%i%i" % (key_no, line_no) for line_no in range(10)).encode('utf8')
-                fout.write(content)
-                expected[key_name] = content
-
-        # read all keys + their content back, in parallel, using s3.iter_bucket
-        result = {}
-        for k, c in smart_open.s3.iter_bucket(mybucket):
-            result[k] = c
-        self.assertEqual(expected, result)
-
-        # read some of the keys back, in parallel, using s3.iter_bucket
-        result = {}
-        for k, c in smart_open.s3.iter_bucket(mybucket, accept_key=lambda fname: fname.endswith('4')):
-            result[k] = c
-        self.assertEqual(result, dict((k, c) for k, c in expected.items() if k.endswith('4')))
-
-        # read some of the keys back, in parallel, using s3.iter_bucket
-        result = dict(smart_open.s3.iter_bucket(mybucket, key_limit=10))
-        self.assertEqual(len(result), min(len(expected), 10))
-
-        for workers in [1, 4, 8, 16, 64]:
-            result = {}
-            for k, c in smart_open.s3.iter_bucket(mybucket):
-                result[k] = c
-            self.assertEqual(result, expected)
-
-=======
->>>>>>> 41a7ab68
 
 @moto.mock_s3
 @unittest.skipIf(not smart_open.concurrency._CONCURRENT_FUTURES, 'concurrent.futures unavailable')
