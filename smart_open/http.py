# -*- coding: utf-8 -*-
"""Implements file-like objects for reading from http."""

import io
import logging

import requests

from smart_open import bytebuffer, s3

DEFAULT_BUFFER_SIZE = 128 * 1024

logger = logging.getLogger(__name__)


_HEADERS = {'Accept-Encoding': 'identity'}
"""The headers we send to the server with every HTTP request.

For now, we ask the server to send us the files as they are.
Sometimes, servers compress the file for more efficient transfer, in which case
the client (us) has to decompress them with the appropriate algorithm.
"""


def open(uri, mode, kerberos=False, user=None, password=None, headers=None):
    """Implement streamed reader from a web site.

    Supports Kerberos and Basic HTTP authentication.

    Parameters
    ----------
    url: str
        The URL to open.
    mode: str
        The mode to open using.
    kerberos: boolean, optional
        If True, will attempt to use the local Kerberos credentials
    user: str, optional
        The username for authenticating over HTTP
    password: str, optional
        The password for authenticating over HTTP
    headers: dict, optional
        Any headers to send in the request. If none, default headers sent are:
        {'Accept-Encoding': 'identity'}. To not use default headers or any other
        headers, set this variable to an empty dict, {}.

    Note
    ----
    If neither kerberos or (user, password) are set, will connect
    unauthenticated, unless set separately in headers.

    """
    if mode == 'rb':
        return BufferedInputBase(uri, mode, kerberos=kerberos,
                                 user=user, password=password, headers=headers)
    else:
        raise NotImplementedError('http support for mode %r not implemented' % mode)


class BufferedInputBase(io.BufferedIOBase):
    def __init__(self, url, mode='r', buffer_size=DEFAULT_BUFFER_SIZE,
                 kerberos=False, user=None, password=None, headers=None):
        if kerberos:
            import requests_kerberos
            auth = requests_kerberos.HTTPKerberosAuth()
        elif user is not None and password is not None:
            auth = (user, password)
        else:
            auth = None

        self.buffer_size = buffer_size
        self.mode = mode

        if headers is None:
            self.headers = _HEADERS.copy()
        else:
            self.headers = headers

        self.response = requests.get(url, auth=auth, stream=True, headers=self.headers)

        if not self.response.ok:
            self.response.raise_for_status()

        self._read_iter = self.response.iter_content(self.buffer_size)
        self._read_buffer = bytebuffer.ByteBuffer(buffer_size)
        self._current_pos = 0

        #
        # This member is part of the io.BufferedIOBase interface.
        #
        self.raw = None

    #
    # Override some methods from io.IOBase.
    #
    def close(self):
        """Flush and close this stream."""
        logger.debug("close: called")
        self.response = None
        self._read_iter = None

    def readable(self):
        """Return True if the stream can be read from."""
        return True

    def seekable(self):
        return False

    #
    # io.BufferedIOBase methods.
    #
    def detach(self):
        """Unsupported."""
        raise io.UnsupportedOperation

    def read(self, size=-1):
        """
        Mimics the read call to a filehandle object.
        """
        logger.debug("reading with size: %d", size)
        if self.response is None:
            return b''

        if size == 0:
            return b''
        elif size < 0 and len(self._read_buffer) == 0:
            retval = self.response.raw.read()
        elif size < 0:
            retval = self._read_buffer.read() + self.response.raw.read()
        else:
            while len(self._read_buffer) < size:
<<<<<<< HEAD
                logger.debug(
                    "http reading more content at current_pos: %d with size: %d",
                    self._current_pos, size
                )
                try:
                    self._read_buffer += next(self._read_iter)
                except StopIteration:
=======
                logger.debug("http reading more content at current_pos: %d with size: %d", self._current_pos, size)
                bytes_read = self._read_buffer.fill(self._read_iter)
                if bytes_read == 0:
>>>>>>> 0995cfc3
                    # Oops, ran out of data early.
                    retval = self._read_buffer.read()
                    self._current_pos += len(retval)

                    return retval

            # If we got here, it means we have enough data in the buffer
            # to return to the caller.
            retval = self._read_buffer.read(size)

        self._current_pos += len(retval)
        return retval

    def read1(self, size=-1):
        """This is the same as read()."""
        return self.read(size=size)

    def readinto(self, b):
        """Read up to len(b) bytes into b, and return the number of bytes
        read."""
        data = self.read(len(b))
        if not data:
            return 0
        b[:len(data)] = data
        return len(data)


class SeekableBufferedInputBase(BufferedInputBase):
    """
    Implement seekable streamed reader from a web site.
    Supports Kerberos and Basic HTTP authentication.
    """

    def __init__(self, url, mode='r', buffer_size=DEFAULT_BUFFER_SIZE,
                 kerberos=False, user=None, password=None, headers=None):
        """
        If Kerberos is True, will attempt to use the local Kerberos credentials.
        Otherwise, will try to use "basic" HTTP authentication via username/password.

        If none of those are set, will connect unauthenticated.
        """
        self.url = url

        if kerberos:
            import requests_kerberos
            self.auth = requests_kerberos.HTTPKerberosAuth()
        elif user is not None and password is not None:
            self.auth = (user, password)
        else:
            self.auth = None

        if headers is None:
            self.headers = _HEADERS.copy()
        else:
            self.headers = headers

        self.buffer_size = buffer_size
        self.mode = mode
        self.response = self._partial_request()

        if not self.response.ok:
            self.response.raise_for_status()

        logger.debug('self.response: %r, raw: %r', self.response, self.response.raw)

        self._seekable = True

        self.content_length = int(self.response.headers.get("Content-Length", -1))
        if self.content_length < 0:
            self._seekable = False
        if self.response.headers.get("Accept-Ranges", "none").lower() != "bytes":
            self._seekable = False

        self._read_iter = self.response.iter_content(self.buffer_size)
        self._read_buffer = bytebuffer.ByteBuffer(buffer_size)
        self._current_pos = 0

        #
        # This member is part of the io.BufferedIOBase interface.
        #
        self.raw = None

    def seek(self, offset, whence=0):
        """Seek to the specified position.

        :param int offset: The offset in bytes.
        :param int whence: Where the offset is from.

        Returns the position after seeking."""
        logger.debug('seeking to offset: %r whence: %r', offset, whence)
        if whence not in s3.WHENCE_CHOICES:
            raise ValueError('invalid whence, expected one of %r' % s3.WHENCE_CHOICES)

        if not self.seekable():
            raise OSError

        if whence == s3.START:
            new_pos = offset
        elif whence == s3.CURRENT:
            new_pos = self._current_pos + offset
        elif whence == s3.END:
            new_pos = self.content_length + offset

        new_pos = s3.clamp(new_pos, 0, self.content_length)

        if self._current_pos == new_pos:
            return self._current_pos

        logger.debug("http seeking from current_pos: %d to new_pos: %d", self._current_pos, new_pos)

        self._current_pos = new_pos

        if new_pos == self.content_length:
            self.response = None
            self._read_iter = None
            self._read_buffer.empty()
        else:
            response = self._partial_request(new_pos)
            if response.ok:
                self.response = response
                self._read_iter = self.response.iter_content(self.buffer_size)
                self._read_buffer.empty()
            else:
                self.response = None

        return self._current_pos

    def tell(self):
        return self._current_pos

    def seekable(self, *args, **kwargs):
        return self._seekable

    def truncate(self, size=None):
        """Unsupported."""
        raise io.UnsupportedOperation

    def _partial_request(self, start_pos=None):
        if start_pos is not None:
            self.headers.update({"range": s3.make_range_string(start_pos)})

        response = requests.get(self.url, auth=self.auth, stream=True, headers=self.headers)
        return response<|MERGE_RESOLUTION|>--- conflicted
+++ resolved
@@ -129,19 +129,9 @@
             retval = self._read_buffer.read() + self.response.raw.read()
         else:
             while len(self._read_buffer) < size:
-<<<<<<< HEAD
-                logger.debug(
-                    "http reading more content at current_pos: %d with size: %d",
-                    self._current_pos, size
-                )
-                try:
-                    self._read_buffer += next(self._read_iter)
-                except StopIteration:
-=======
                 logger.debug("http reading more content at current_pos: %d with size: %d", self._current_pos, size)
                 bytes_read = self._read_buffer.fill(self._read_iter)
                 if bytes_read == 0:
->>>>>>> 0995cfc3
                     # Oops, ran out of data early.
                     retval = self._read_buffer.read()
                     self._current_pos += len(retval)
