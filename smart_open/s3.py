--- conflicted
+++ resolved
@@ -334,17 +334,12 @@
     mode: str
         The mode for opening the object.  Must be either "rb" or "wb".
     buffer_size: int, optional
-<<<<<<< HEAD
-        The buffer size to use when reading. This helps avoid making
-        lots of tiny reads from the S3 network stream.
-=======
         Default: 128KB
         The buffer size in bytes for reading. Controls memory usage. Data is streamed
         from a S3 network stream in buffer_size chunks. Forward seeks within
         the current buffer are satisfied without additional GET requests. Backward
         seeks always open a new GET request. For forward seek-intensive workloads,
         increase buffer_size to reduce GET requests at the cost of higher memory usage.
->>>>>>> 4b07d25b
     min_part_size: int, optional
         The minimum part size for multipart uploads, in bytes.
         When the writebuffer contains this many bytes, smart_open will upload
