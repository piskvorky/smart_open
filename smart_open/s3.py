--- conflicted
+++ resolved
@@ -56,11 +56,6 @@
     if stop is None:
         return 'bytes=%d-' % start
     return 'bytes=%d-%d' % (start, stop)
-
-
-<<<<<<< HEAD
-def _clamp(value, minval, maxval):
-    return max(min(value, maxval), minval)
 
 
 def open(
@@ -95,9 +90,6 @@
         For writing only.
 
     """
-=======
-def open(bucket_id, key_id, mode, **kwargs):
->>>>>>> b69feb39
     logger.debug('%r', locals())
     if mode not in MODES:
         raise NotImplementedError('bad mode: %r expected one of %r' % (mode, MODES))
