--- conflicted
+++ resolved
@@ -427,16 +427,8 @@
         if self._eof:
             return self._read_from_buffer()
 
-<<<<<<< HEAD
-        #
-        # Fill our buffer to the required size.
-        #
-        # logger.debug('filling %r byte-long buffer up to %r bytes', len(self._buffer), size)
-        fill_size = size if size > DEFAULT_BUFFER_SIZE else DEFAULT_BUFFER_SIZE
+        fill_size = max(size, DEFAULT_BUFFER_SIZE)
         self._fill_buffer(fill_size)
-=======
-        self._fill_buffer(size)
->>>>>>> d08f1ca0
         return self._read_from_buffer(size)
 
     def read1(self, size=-1):
