# -*- coding: utf-8 -*-
#
# Copyright (C) 2019 Radim Rehurek <me@radimrehurek.com>
#
# This code is distributed under the terms and conditions
# from the MIT License (MIT).
#
"""Implements file-like objects for reading and writing from/to AWS S3."""
from __future__ import annotations

import http
import io
import functools
import logging
import time
import warnings
from math import inf

from typing import (
    Callable,
    List,
    TYPE_CHECKING,
)

try:
    import boto3
    import botocore.client
    import botocore.exceptions
    import urllib3.exceptions
except ImportError:
    MISSING_DEPS = True

import smart_open.bytebuffer
import smart_open.concurrency
import smart_open.utils

from smart_open import constants


if TYPE_CHECKING:
    from mypy_boto3_s3.client import S3Client
    from typing_extensions import Buffer

logger = logging.getLogger(__name__)

#
# AWS puts restrictions on the part size for multipart uploads.
# Each part must be more than 5MB, and less than 5GB.
#
# On top of that, our MultipartWriter has a min_part_size option.
# In retrospect, it's an unfortunate name, because it conflicts with the
# minimum allowable part size (5MB), but it's too late to change it, because
# people are using that parameter (unlike the MIN, DEFAULT, MAX constants).
# It really just means "part size": as soon as you have this many bytes,
# write a part to S3 (see the MultipartWriter.write method).
#

MIN_PART_SIZE = 5 * 1024 ** 2
"""The absolute minimum permitted by Amazon."""

DEFAULT_PART_SIZE = 50 * 1024**2
"""The default part size for S3 multipart uploads, chosen carefully by smart_open"""

MAX_PART_SIZE = 5 * 1024 ** 3
"""The absolute maximum permitted by Amazon."""

SCHEMES = ("s3", "s3n", 's3u', "s3a")
DEFAULT_PORT = 443
DEFAULT_HOST = 's3.amazonaws.com'

DEFAULT_BUFFER_SIZE = 128 * 1024

URI_EXAMPLES = (
    's3://my_bucket/my_key',
    's3://my_key:my_secret@my_bucket/my_key',
    's3://my_key:my_secret@my_server:my_port@my_bucket/my_key',
)

# Returned by AWS when we try to seek beyond EOF.
_OUT_OF_RANGE = 'InvalidRange'


class Retry:
    def __init__(self):
        self.attempts: int = 6
        self.sleep_seconds: int = 10
        self.exceptions: List[Exception] = [botocore.exceptions.EndpointConnectionError]
        self.client_error_codes: List[str] = ['NoSuchUpload']

    def _do(self, fn: Callable):
        for attempt in range(self.attempts):
            try:
                return fn()
            except tuple(self.exceptions) as err:
                logger.critical(
                    'Caught non-fatal %s, retrying %d more times',
                    err,
                    self.attempts - attempt - 1,
                )
                logger.exception(err)
                time.sleep(self.sleep_seconds)
            except botocore.exceptions.ClientError as err:
                error_code = err.response['Error'].get('Code')
                if error_code not in self.client_error_codes:
                    raise
                logger.critical(
                    'Caught non-fatal ClientError (%s), retrying %d more times',
                    error_code,
                    self.attempts - attempt - 1,
                )
                logger.exception(err)
                time.sleep(self.sleep_seconds)
        else:
            logger.critical('encountered too many non-fatal errors, giving up')
            raise IOError('%s failed after %d attempts', fn.func, self.attempts)


#
# The retry mechanism for this submodule.  Client code may modify it, e.g. by
# updating RETRY.sleep_seconds and friends.
#
if 'MISSING_DEPS' not in locals():
    RETRY = Retry()


class _ClientWrapper:
    """Wraps a client to inject the appropriate keyword args into each method call.

    The keyword args are a dictionary keyed by the fully qualified method name.
    For example, S3.Client.create_multipart_upload.

    See https://boto3.amazonaws.com/v1/documentation/api/latest/reference/services/s3.html#client

    This wrapper behaves identically to the client otherwise.
    """
    def __init__(self, client, kwargs):
        self.client = client
        self.kwargs = kwargs

    def __getattr__(self, method_name):
        method = getattr(self.client, method_name)
        kwargs = self.kwargs.get('S3.Client.%s' % method_name, {})
        return functools.partial(method, **kwargs)


def parse_uri(uri_as_string):
    #
    # Restrictions on bucket names and labels:
    #
    # - Bucket names must be at least 3 and no more than 63 characters long.
    # - Bucket names must be a series of one or more labels.
    # - Adjacent labels are separated by a single period (.).
    # - Bucket names can contain lowercase letters, numbers, and hyphens.
    # - Each label must start and end with a lowercase letter or a number.
    #
    # We use the above as a guide only, and do not perform any validation.  We
    # let boto3 take care of that for us.
    #
    split_uri = smart_open.utils.safe_urlsplit(uri_as_string)
    assert split_uri.scheme in SCHEMES

    port = DEFAULT_PORT
    host = DEFAULT_HOST
    ordinary_calling_format = False
    #
    # These defaults tell boto3 to look for credentials elsewhere
    #
    access_id, access_secret = None, None

    #
    # Common URI template [secret:key@][host[:port]@]bucket/object
    #
    # The urlparse function doesn't handle the above schema, so we have to do
    # it ourselves.
    #
    uri = split_uri.netloc + split_uri.path

    #
    # Attempt to extract edge-case authentication details from the URL.
    #
    # See:
    #   1. https://summitroute.com/blog/2018/06/20/aws_security_credential_formats/
    #   2. test_s3_uri_with_credentials* in test_smart_open.py for example edge cases
    #
    if '@' in uri:
        maybe_auth, rest = uri.split('@', 1)
        if ':' in maybe_auth:
            maybe_id, maybe_secret = maybe_auth.split(':', 1)
            if '/' not in maybe_id:
                access_id, access_secret = maybe_id, maybe_secret
                uri = rest

    head, key_id = uri.split('/', 1)
    if '@' in head and ':' in head:
        ordinary_calling_format = True
        host_port, bucket_id = head.split('@')
        host, port = host_port.split(':', 1)
        port = int(port)
    elif '@' in head:
        ordinary_calling_format = True
        host, bucket_id = head.split('@')
    else:
        bucket_id = head

    return dict(
        scheme=split_uri.scheme,
        bucket_id=bucket_id,
        key_id=key_id,
        port=port,
        host=host,
        ordinary_calling_format=ordinary_calling_format,
        access_id=access_id,
        access_secret=access_secret,
    )


def _consolidate_params(uri, transport_params):
    """Consolidates the parsed Uri with the additional parameters.

    This is necessary because the user can pass some of the parameters can in
    two different ways:

    1) Via the URI itself
    2) Via the transport parameters

    These are not mutually exclusive, but we have to pick one over the other
    in a sensible way in order to proceed.

    """
    transport_params = dict(transport_params)

    def inject(**kwargs):
        try:
            client_kwargs = transport_params['client_kwargs']
        except KeyError:
            client_kwargs = transport_params['client_kwargs'] = {}

        try:
            init_kwargs = client_kwargs['S3.Client']
        except KeyError:
            init_kwargs = client_kwargs['S3.Client'] = {}

        init_kwargs.update(**kwargs)

    client = transport_params.get('client')
    if client is not None and (uri['access_id'] or uri['access_secret']):
        logger.warning(
            'ignoring credentials parsed from URL because they conflict with '
            'transport_params["client"]. Set transport_params["client"] to None '
            'to suppress this warning.'
        )
        uri.update(access_id=None, access_secret=None)
    elif (uri['access_id'] and uri['access_secret']):
        inject(
            aws_access_key_id=uri['access_id'],
            aws_secret_access_key=uri['access_secret'],
        )
        uri.update(access_id=None, access_secret=None)

    if client is not None and uri['host'] != DEFAULT_HOST:
        logger.warning(
            'ignoring endpoint_url parsed from URL because they conflict with '
            'transport_params["client"]. Set transport_params["client"] to None '
            'to suppress this warning.'
        )
        uri.update(host=None)
    elif uri['host'] != DEFAULT_HOST:
        if uri['scheme'] == 's3u':
            scheme = 'http'
        else:
            scheme = 'https'
        inject(endpoint_url=scheme + '://%(host)s:%(port)d' % uri)
        uri.update(host=None)

    return uri, transport_params


def open_uri(uri, mode, transport_params):
    deprecated = (
        'multipart_upload_kwargs',
        'object_kwargs',
        'resource',
        'resource_kwargs',
        'session',
        'singlepart_upload_kwargs',
    )
    detected = [k for k in deprecated if k in transport_params]
    if detected:
        doc_url = (
            'https://github.com/piskvorky/smart_open/blob/develop/'
            'MIGRATING_FROM_OLDER_VERSIONS.rst'
        )
        #
        # We use warnings.warn /w UserWarning instead of logger.warn here because
        #
        # 1) Not everyone has logging enabled; and
        # 2) check_kwargs (below) already uses logger.warn with a similar message
        #
        # https://github.com/piskvorky/smart_open/issues/614
        #
        message = (
            'ignoring the following deprecated transport parameters: %r. '
            'See <%s> for details' % (detected, doc_url)
        )
        warnings.warn(message, UserWarning)
    parsed_uri = parse_uri(uri)
    parsed_uri, transport_params = _consolidate_params(parsed_uri, transport_params)
    kwargs = smart_open.utils.check_kwargs(open, transport_params)
    return open(parsed_uri['bucket_id'], parsed_uri['key_id'], mode, **kwargs)


def open(
    bucket_id,
    key_id,
    mode,
    version_id=None,
    buffer_size=DEFAULT_BUFFER_SIZE,
    min_part_size=DEFAULT_PART_SIZE,
    multipart_upload=True,
    defer_seek=False,
    client=None,
    client_kwargs=None,
    writebuffer=None,
    range_chunk_size=None,
):
    """Open an S3 object for reading or writing.

    Parameters
    ----------
    bucket_id: str
        The name of the bucket this object resides in.
    key_id: str
        The name of the key within the bucket.
    mode: str
        The mode for opening the object.  Must be either "rb" or "wb".
    buffer_size: int, optional
        The buffer size to use when reading. This helps avoid making
        lots of tiny reads from the S3 network stream.
    min_part_size: int, optional
        The minimum part size for multipart uploads, in bytes.
        When the writebuffer contains this many bytes, smart_open will upload
        the bytes to S3 as a single part of a multi-part upload, freeing the
        buffer either partially or entirely.  When you close the writer, it
        will assemble the parts together.
        The value determines the upper limit for the writebuffer.  If buffer
        space is short (e.g. you are buffering to memory), then use a smaller
        value for min_part_size, or consider buffering to disk instead (see
        the writebuffer option).
        The value must be between 5MB and 5GB.  If you specify a value outside
        of this range, smart_open will adjust it for you, because otherwise the
        upload _will_ fail.
        For writing only.  Does not apply if you set multipart_upload=False.
    multipart_upload: bool, optional
        Default: `True`
        If set to `True`, will use multipart upload for writing to S3. If set
        to `False`, S3 upload will use the S3 Single-Part Upload API, which
        is more ideal for small file sizes.
        For writing only.
    version_id: str, optional
        Version of the object, used when reading object.
        If None, will fetch the most recent version.
    defer_seek: boolean, optional
        Default: `False`
        If set to `True` on a file opened for reading, GetObject will not be
        called until the first seek() or read().
        Avoids redundant API queries when seeking before reading.
    range_chunk_size: int, optional
        Default: `None`
        When None (default), only a single get_object request will be made for
        the whole file during reads, which helps to minimize per-request costs.
        If set to a positive integer value, S3 reads will be made in chunks
        of this size in bytes, rather than using a single request for the entire
        file. This is useful for reading small portions of a large file,
        and can help prevent S3-compatible storage systems like SeaweedFS/Ceph
        from moving large amounts of data. However, the tradeoff is that the number
        or requests to S3 will increase.
        It's fine to set this to a value larger than the file size - in this case
        we'll simply read the whole file in a single request.
        Only `buffer_size` should change the amount of memory that Python uses -
        `range_chunk_size` only controls the maximum number of bytes we stream from
        the server for each GET request.
        Note that this parameter does not affect writes. Note also that seek()
        is also likely to trigger a new S3 request regardless of the value of this parameter.
    client: object, optional
        The S3 client to use when working with boto3.
        If you don't specify this, then smart_open will create a new client for you.
    client_kwargs: dict, optional
        Additional parameters to pass to the relevant functions of the client.
        The keys are fully qualified method names, e.g. `S3.Client.create_multipart_upload`.
        The values are kwargs to pass to that method each time it is called.
    writebuffer: IO[bytes], optional
        By default, this module will buffer data in memory using io.BytesIO
        when writing. Pass another binary IO instance here to use it instead.
        For example, you may pass a file object to buffer to local disk instead
        of in RAM. Use this to keep RAM usage low at the expense of additional
        disk IO. If you pass in an open file, then you are responsible for
        cleaning it up after writing completes.
    """
    logger.debug('%r', locals())
    if mode not in constants.BINARY_MODES:
        raise NotImplementedError('bad mode: %r expected one of %r' % (mode, constants.BINARY_MODES))

    if (mode == constants.WRITE_BINARY) and (version_id is not None):
        raise ValueError("version_id must be None when writing")

    if mode == constants.READ_BINARY:
        fileobj = Reader(
            bucket_id,
            key_id,
            version_id=version_id,
            buffer_size=buffer_size,
            defer_seek=defer_seek,
            client=client,
            client_kwargs=client_kwargs,
            range_chunk_size=range_chunk_size,
        )
    elif mode == constants.WRITE_BINARY:
        if multipart_upload:
            fileobj = MultipartWriter(
                bucket_id,
                key_id,
                client=client,
                client_kwargs=client_kwargs,
                writebuffer=writebuffer,
                part_size=min_part_size,
            )
        else:
            fileobj = SinglepartWriter(
                bucket_id,
                key_id,
                client=client,
                client_kwargs=client_kwargs,
                writebuffer=writebuffer,
            )
    else:
        assert False, 'unexpected mode: %r' % mode

    fileobj.name = key_id
    return fileobj


def _get(client, bucket, key, version, range_string):
    try:
        params = dict(Bucket=bucket, Key=key)
        if version:
            params["VersionId"] = version
        if range_string:
            params["Range"] = range_string

        return client.get_object(**params)
    except botocore.client.ClientError as error:
        wrapped_error = IOError(
            'unable to access bucket: %r key: %r version: %r error: %s' % (
                bucket, key, version, error
            )
        )
        wrapped_error.backend_error = error
        raise wrapped_error from error


def _unwrap_ioerror(ioe):
    """Given an IOError from _get, return the 'Error' dictionary from boto."""
    try:
        return ioe.backend_error.response['Error']
    except (AttributeError, KeyError):
        return None


class _SeekableRawReader(object):
    """Read an S3 object.

    This class is internal to the S3 submodule.
    """

    def __init__(
        self,
        client,
        bucket,
        key,
        version_id=None,
        range_chunk_size=None,
    ):
        self._client = client
        self._bucket = bucket
        self._key = key
        self._version_id = version_id
        self._range_chunk_size = range_chunk_size

        self._content_length = None
        self._position = 0
        self._body = None

    @property
    def closed(self):
        return self._body is None

    def close(self):
        if not self.closed:
            self._body.close()
            self._body = None

    def seek(self, offset, whence=constants.WHENCE_START):
        """Seek to the specified position.

        :param int offset: The offset in bytes.
        :param int whence: Where the offset is from.

        :returns: the position after seeking.
        :rtype: int
        """
        if whence not in constants.WHENCE_CHOICES:
            raise ValueError('invalid whence, expected one of %r' % constants.WHENCE_CHOICES)

        #
        # Close old body explicitly.
        #
        self.close()

        start = None
        stop = None
        if whence == constants.WHENCE_START:
            start = max(0, offset)
        elif whence == constants.WHENCE_CURRENT:
            start = max(0, offset + self._position)
        else:
            stop = max(0, -offset)

        #
        # If we can figure out that we've read past the EOF, then we can save
        # an extra API call.
        #
        if self._content_length is None:
            reached_eof = False
        elif start is not None and start >= self._content_length:
            reached_eof = True
        elif stop == 0:
            reached_eof = True
        else:
            reached_eof = False

        if reached_eof:
            self._body = io.BytesIO()
            self._position = self._content_length
        else:
            self._open_body(start, stop)

        return self._position

    def _open_body(self, start=None, stop=None):
        """Open a connection to download the specified range of bytes. Store
        the open file handle in self._body.

        If no range is specified, start defaults to self._position.
        start and stop follow the semantics of the http range header,
        so a stop without a start will read bytes beginning at stop.

        If range_chunk_size is set, the S3 server is protected from open range
        headers and stop will be set such that at mosed range_chunk_size bytes
        are returned in a single GET request.

        As a side effect, set self._content_length. Set self._position
        to self._content_length if start is past end of file.
        """
        if start is None and stop is None:
            start = self._position

        # Apply chunking: limit the stop position if range_chunk_size is set
        if stop is None and self._range_chunk_size is not None:
            stop = start + self._range_chunk_size - 1

        range_string = smart_open.utils.make_range_string(start, stop)

        try:
            # Optimistically try to fetch the requested content range.
            response = _get(
                self._client,
                self._bucket,
                self._key,
                self._version_id,
                range_string,
            )
        except IOError as ioe:
            # Handle requested content range exceeding content size.
            error_response = _unwrap_ioerror(ioe)
            if error_response is None or error_response.get('Code') != _OUT_OF_RANGE:
                raise

            actual_object_size = int(error_response.get('ActualObjectSize', 0))
            if (
                # empty file (==) or start is past end of file (>)
                (start is not None and start >= actual_object_size)
                # negative seek requested more bytes than file has
                or (start is None and stop is not None and stop >= actual_object_size)
            ):
                self._position = self._content_length = actual_object_size
                self._body = io.BytesIO()
            else:  # stop is past end of file: request the correct remainder instead
                self._open_body(start=start, stop=actual_object_size - 1)
            return

        #
        # Keep track of how many times boto3's built-in retry mechanism
        # activated.
        #
        # https://boto3.amazonaws.com/v1/documentation/api/latest/guide/retries.html#checking-retry-attempts-in-an-aws-service-response
        #
        logger.debug(
            '%s: RetryAttempts: %d',
            self,
            response['ResponseMetadata']['RetryAttempts'],
        )
<<<<<<< HEAD

=======
>>>>>>> 4afac2b5
        #
        # range request may not always return partial content, see:
        # https://developer.mozilla.org/en-US/docs/Web/HTTP/Range_requests#partial_request_responses
        #
        status_code = response['ResponseMetadata']['HTTPStatusCode']
        if status_code == http.HTTPStatus.PARTIAL_CONTENT:
            # 206 guarantees that the response body only contains the requested byte range
            _, resp_start, _, length = smart_open.utils.parse_content_range(response['ContentRange'])
            self._position = resp_start
            self._content_length = length
            self._body = response['Body']
        elif status_code == http.HTTPStatus.OK:
<<<<<<< HEAD
            # 200 guarantees the response body contains the full file (ignored range header)
=======
            # 200 guarantees the response body contains the full file (server ignored range header)
>>>>>>> 4afac2b5
            self._position = 0
            self._content_length = response["ContentLength"]
            self._body = response['Body']
            #
            # If we got a full request when we were actually expecting a range, we need to
            # read some data to ensure that the body starts in the place that the caller expects
            #
            if start is not None:
                expected_position = min(self._content_length, start)
            elif start is None and stop is not None:
                expected_position = max(0, self._content_length - stop)
            else:
                expected_position = 0
            if expected_position > 0:
                logger.debug(
                    '%s: discarding %d bytes to reach expected position',
                    self,
                    expected_position,
                )
                self._position = len(self._body.read(expected_position))
        else:
            raise ValueError("Unexpected status code %r" % status_code)

    def read(self, size=-1):
        """Read from the continuous connection with the remote peer."""
<<<<<<< HEAD
        if size < -1:
            raise ValueError(f'size must be >= -1, got {size}')

        if size == -1:
            size = inf  # makes for a simple while-condition below

        binary_collected = io.BytesIO()
=======
        if self.closed:
            # This is necessary for the very first read() after __init__().
            self._open_body()
        if self._position >= self._content_length:
            return b''
>>>>>>> 4afac2b5

        #
        # Boto3 has built-in error handling and retry mechanisms:
        #
        # https://boto3.amazonaws.com/v1/documentation/api/latest/guide/error-handling.html
        # https://boto3.amazonaws.com/v1/documentation/api/latest/guide/retries.html
        #
        # Unfortunately, it isn't always enough. There is still a non-zero
        # possibility that an exception will slip past these mechanisms and
        # terminate the read prematurely.  Luckily, at this stage, it's very
        # simple to recover from the problem: wait a little bit, reopen the
        # HTTP connection and try again.  Usually, a single retry attempt is
        # enough to recover, but we try multiple times "just in case".
        #
        def retry_read(attempts=(1, 2, 4, 8, 16)) -> bytes:
            for seconds in attempts:
                if self.closed:
                    self._open_body()
                try:
                    if size == inf:
                        return self._body.read()
                    return self._body.read(size - binary_collected.tell())
                except (
                    ConnectionResetError,
                    botocore.exceptions.BotoCoreError,
                    urllib3.exceptions.HTTPError,
                ) as err:
                    logger.warning(
                        '%s: caught %r while reading %d bytes, sleeping %ds before retry',
                        self,
                        err,
                        -1 if size == inf else size,
                        seconds,
                    )
                    self.close()
                    time.sleep(seconds)
            raise IOError(
                '%s: failed to read %d bytes after %d attempts' %
                (self, -1 if size == inf else size, len(attempts)),
            )

        while (
            self._content_length is None  # very first read call
            or (
                self._position < self._content_length  # not yet end of file
                and binary_collected.tell() < size  # not yet read enough
            )
        ):
            binary = retry_read()
            self._position += len(binary)
            binary_collected.write(binary)
            if not binary:  # end of stream
                self.close()

        return binary_collected.getvalue()

    def __str__(self):
        return 'smart_open.s3._SeekableReader(%r, %r)' % (self._bucket, self._key)


def _initialize_boto3(rw, client, client_kwargs, bucket, key):
    """Created the required objects for accessing S3.  Ideally, they have
    been already created for us and we can just reuse them."""
    if client_kwargs is None:
        client_kwargs = {}

    if client is None:
        init_kwargs = client_kwargs.get('S3.Client', {})
        client = boto3.client('s3', **init_kwargs)
    assert client

    rw._client = _ClientWrapper(client, client_kwargs)
    rw._bucket = bucket
    rw._key = key


class Reader(io.BufferedIOBase):
    """Reads bytes from S3.

    Implements the io.BufferedIOBase interface of the standard library."""

    def __init__(
        self,
        bucket,
        key,
        version_id=None,
        buffer_size=DEFAULT_BUFFER_SIZE,
        line_terminator=constants.BINARY_NEWLINE,
        defer_seek=False,
        client=None,
        client_kwargs=None,
        range_chunk_size=None,
    ):
        self._version_id = version_id
        self._buffer_size = buffer_size

        _initialize_boto3(self, client, client_kwargs, bucket, key)

        self._raw_reader = _SeekableRawReader(
            self._client,
            bucket,
            key,
            self._version_id,
            range_chunk_size=range_chunk_size,
        )
        self._current_pos = 0
        self._buffer = smart_open.bytebuffer.ByteBuffer(buffer_size)
        self._eof = False
        self._line_terminator = line_terminator
        self._seek_initialized = False

        #
        # This member is part of the io.BufferedIOBase interface.
        #
        self.raw = None

        if not defer_seek:
            self.seek(0)

    #
    # io.BufferedIOBase methods.
    #

    def close(self):
        """Flush and close this stream."""
        logger.debug("close: called")
        pass

    def readable(self):
        """Return True if the stream can be read from."""
        return True

    def read(self, size=-1):
        """Read up to size bytes from the object and return them."""
        if size == 0:
            return b''
        elif size < 0:
            # call read() before setting _current_pos to make sure _content_length is set
            out = self._read_from_buffer() + self._raw_reader.read()
            self._current_pos = self._raw_reader._content_length
            return out

        #
        # Return unused data first
        #
        if len(self._buffer) >= size:
            return self._read_from_buffer(size)

        #
        # If the stream is finished, return what we have.
        #
        if self._eof:
            return self._read_from_buffer()

        self._fill_buffer(size)
        return self._read_from_buffer(size)

    def read1(self, size=-1):
        """This is the same as read()."""
        return self.read(size=size)

    def readinto(self, b):
        """Read up to len(b) bytes into b, and return the number of bytes
        read."""
        data = self.read(len(b))
        if not data:
            return 0
        b[:len(data)] = data
        return len(data)

    def readline(self, limit=-1):
        """Read up to and including the next newline.  Returns the bytes read."""
        if limit != -1:
            raise NotImplementedError('limits other than -1 not implemented yet')

        #
        # A single line may span multiple buffers.
        #
        line = io.BytesIO()
        while not (self._eof and len(self._buffer) == 0):
            line_part = self._buffer.readline(self._line_terminator)
            line.write(line_part)
            self._current_pos += len(line_part)

            if line_part.endswith(self._line_terminator):
                break
            else:
                self._fill_buffer()

        return line.getvalue()

    def seekable(self):
        """If False, seek(), tell() and truncate() will raise IOError.

        We offer only seek support, and no truncate support."""
        return True

    def seek(self, offset, whence=constants.WHENCE_START):
        """Seek to the specified position.

        :param int offset: The offset in bytes.
        :param int whence: Where the offset is from.

        Returns the position after seeking."""
        # Convert relative offset to absolute, since self._raw_reader
        # doesn't know our current position.
        if whence == constants.WHENCE_CURRENT:
            whence = constants.WHENCE_START
            offset += self._current_pos

        if not self._seek_initialized or not (
            whence == constants.WHENCE_START and offset == self._current_pos
        ):
            self._current_pos = self._raw_reader.seek(offset, whence)

            self._buffer.empty()

        self._eof = self._current_pos == self._raw_reader._content_length

        self._seek_initialized = True
        return self._current_pos

    def tell(self):
        """Return the current position within the file."""
        return self._current_pos

    def truncate(self, size=None):
        """Unsupported."""
        raise io.UnsupportedOperation

    def detach(self):
        """Unsupported."""
        raise io.UnsupportedOperation

    def terminate(self):
        """Do nothing."""
        pass

    def to_boto3(self, resource):
        """Create an **independent** `boto3.s3.Object` instance that points to
        the same S3 object as this instance.
        Changes to the returned object will not affect the current instance.
        """
        assert resource, 'resource must be a boto3.resource instance'
        obj = resource.Object(self._bucket, self._key)
        if self._version_id is not None:
            return obj.Version(self._version_id)
        else:
            return obj

    #
    # Internal methods.
    #
    def _read_from_buffer(self, size=-1):
        """Remove at most size bytes from our buffer and return them."""
        size = size if size >= 0 else len(self._buffer)
        part = self._buffer.read(size)
        self._current_pos += len(part)
        return part

    def _fill_buffer(self, size=-1):
        size = max(size, self._buffer._chunk_size)
        while len(self._buffer) < size and not self._eof:
            bytes_read = self._buffer.fill(self._raw_reader)
            if bytes_read == 0:
                logger.debug('%s: reached EOF while filling buffer', self)
                self._eof = True

    def __str__(self):
        return "smart_open.s3.Reader(%r, %r)" % (self._bucket, self._key)

    def __repr__(self):
        return (
            "smart_open.s3.Reader("
            "bucket=%r, "
            "key=%r, "
            "version_id=%r, "
            "buffer_size=%r, "
            "line_terminator=%r)"
        ) % (
            self._bucket,
            self._key,
            self._version_id,
            self._buffer_size,
            self._line_terminator,
        )


class MultipartWriter(io.BufferedIOBase):
    """Writes bytes to S3 using the multi part API.

    Implements the io.BufferedIOBase interface of the standard library."""
    _upload_id = None  # so `closed` property works in case __init__ fails and __del__ is called

    def __init__(
        self,
        bucket,
        key,
        part_size=DEFAULT_PART_SIZE,
        client=None,
        client_kwargs=None,
        writebuffer: io.BytesIO | None = None,
    ):
        adjusted_ps = smart_open.utils.clamp(part_size, MIN_PART_SIZE, MAX_PART_SIZE)
        if part_size != adjusted_ps:
            logger.warning(f"adjusting part_size from {part_size} to {adjusted_ps}")
            part_size = adjusted_ps
        self._part_size = part_size

        _initialize_boto3(self, client, client_kwargs, bucket, key)
        self._client: S3Client
        self._bucket: str
        self._key: str

        try:
            partial = functools.partial(
                self._client.create_multipart_upload,
                Bucket=bucket,
                Key=key,
            )
            self._upload_id = RETRY._do(partial)['UploadId']
        except botocore.client.ClientError as error:
            raise ValueError(
                'the bucket %r does not exist, or is forbidden for access (%r)' % (
                    bucket, error
                )
            ) from error

        if writebuffer is None:
            self._buf = io.BytesIO()
        else:
            self._buf = writebuffer

        self._total_bytes = 0
        self._total_parts = 0
        self._parts: list[dict[str, object]] = []

        #
        # This member is part of the io.BufferedIOBase interface.
        #
        self.raw = None  # type: ignore[assignment]

    def flush(self):
        pass

    #
    # Override some methods from io.IOBase.
    #
    def close(self):
        logger.debug("close: called")
        if self.closed:
            return

        if self._buf.tell():
            self._upload_next_part()

        logger.debug('%s: completing multipart upload', self)
        if self._total_bytes and self._upload_id:
            partial = functools.partial(
                self._client.complete_multipart_upload,
                Bucket=self._bucket,
                Key=self._key,
                UploadId=self._upload_id,
                MultipartUpload={'Parts': self._parts},
            )
            RETRY._do(partial)
            logger.debug('%s: completed multipart upload', self)
        elif self._upload_id:
            #
            # AWS complains with "The XML you provided was not well-formed or
            # did not validate against our published schema" when the input is
            # completely empty => abort the upload, no file created.
            #
            # We work around this by creating an empty file explicitly.
            #
            self._client.abort_multipart_upload(
                Bucket=self._bucket,
                Key=self._key,
                UploadId=self._upload_id,
            )
            self._client.put_object(
                Bucket=self._bucket,
                Key=self._key,
                Body=b'',
            )
            logger.debug('%s: wrote 0 bytes to imitate multipart upload', self)
        self._upload_id = None

    @property
    def closed(self):
        return self._upload_id is None

    def writable(self):
        """Return True if the stream supports writing."""
        return True

    def seekable(self):
        """If False, seek(), tell() and truncate() will raise IOError.

        We offer only tell support, and no seek or truncate support."""
        return True

    def seek(self, offset, whence=constants.WHENCE_START):
        """Unsupported."""
        raise io.UnsupportedOperation

    def truncate(self, size=None):
        """Unsupported."""
        raise io.UnsupportedOperation

    def tell(self):
        """Return the current stream position."""
        return self._total_bytes

    #
    # io.BufferedIOBase methods.
    #
    def detach(self):
        raise io.UnsupportedOperation("detach() not supported")

    def write(self, b: Buffer) -> int:
        """Write the given buffer (bytes, bytearray, memoryview or any buffer
        interface implementation) to the S3 file.

        For more information about buffers, see https://docs.python.org/3/c-api/buffer.html

        There's buffering happening under the covers, so this may not actually
        do any HTTP transfer right away."""
        offset = 0
        mv = memoryview(b)
        self._total_bytes += len(mv)

        #
        # botocore does not accept memoryview, otherwise we could've gotten
        # away with not needing to write a copy to the buffer aside from cases
        # where b is smaller than part_size
        #
        while offset < len(mv):
            start = offset
            end = offset + self._part_size - self._buf.tell()
            self._buf.write(mv[start:end])
            if self._buf.tell() < self._part_size:
                #
                # Not enough data to write a new part just yet. The assert
                # ensures that we've consumed all of the input buffer.
                #
                assert end >= len(mv)
                return len(mv)

            self._upload_next_part()
            offset = end
        return len(mv)

    def terminate(self):
        """Cancel the underlying multipart upload."""
        if self.closed:
            return
        logger.debug('%s: terminating multipart upload', self)
        self._client.abort_multipart_upload(
            Bucket=self._bucket,
            Key=self._key,
            UploadId=self._upload_id,
        )
        self._upload_id = None
        logger.debug('%s: terminated multipart upload', self)

    def to_boto3(self, resource):
        """Create an **independent** `boto3.s3.Object` instance that points to
        the same S3 object as this instance.
        Changes to the returned object will not affect the current instance.
        """
        assert resource, 'resource must be a boto3.resource instance'
        return resource.Object(self._bucket, self._key)

    #
    # Internal methods.
    #
    def _upload_next_part(self) -> None:
        part_num = self._total_parts + 1
        logger.info(
            "%s: uploading part_num: %i, %i bytes (total %.3fGB)",
            self,
            part_num,
            self._buf.tell(),
            self._total_bytes / 1024.0 ** 3,
        )
        self._buf.seek(0)

        #
        # Network problems in the middle of an upload are particularly
        # troublesome.  We don't want to abort the entire upload just because
        # of a temporary connection problem, so this part needs to be
        # especially robust.
        #
        upload = RETRY._do(
            functools.partial(
                self._client.upload_part,
                Bucket=self._bucket,
                Key=self._key,
                UploadId=self._upload_id,
                PartNumber=part_num,
                Body=self._buf,
            )
        )

        self._parts.append({'ETag': upload['ETag'], 'PartNumber': part_num})
        logger.debug("%s: upload of part_num #%i finished", self, part_num)

        self._total_parts += 1

        self._buf.seek(0)
        self._buf.truncate(0)

    def __enter__(self):
        return self

    def __exit__(self, exc_type, exc_val, exc_tb):
        if exc_type is not None:
            self.terminate()
        else:
            self.close()

    def __str__(self):
        return "smart_open.s3.MultipartWriter(%r, %r)" % (self._bucket, self._key)

    def __repr__(self):
        return "smart_open.s3.MultipartWriter(bucket=%r, key=%r, part_size=%r)" % (
            self._bucket,
            self._key,
            self._part_size,
        )


class SinglepartWriter(io.BufferedIOBase):
    """Writes bytes to S3 using the single part API.

    Implements the io.BufferedIOBase interface of the standard library.

    This class buffers all of its input in memory until its `close` method is called. Only then will
    the data be written to S3 and the buffer is released."""
    _buf = None  # so `closed` property works in case __init__ fails and __del__ is called

    def __init__(
        self,
        bucket,
        key,
        client=None,
        client_kwargs=None,
        writebuffer=None,
    ):
        _initialize_boto3(self, client, client_kwargs, bucket, key)

        if writebuffer is None:
            self._buf = io.BytesIO()
        elif not writebuffer.seekable():
            raise ValueError('writebuffer needs to be seekable')
        else:
            self._buf = writebuffer

    def flush(self):
        pass

    #
    # Override some methods from io.IOBase.
    #
    def close(self):
        logger.debug("close: called")
        if self.closed:
            return

        self.seek(0)

        try:
            self._client.put_object(
                Bucket=self._bucket,
                Key=self._key,
                Body=self._buf,
            )
        except botocore.client.ClientError as e:
            raise ValueError(
                'the bucket %r does not exist, or is forbidden for access' % self._bucket) from e

        logger.debug("%s: direct upload finished", self)
        self._buf.close()

    @property
    def closed(self):
        return self._buf is None or self._buf.closed

    def readable(self):
        """Propagate."""
        return self._buf.readable()

    def writable(self):
        """Propagate."""
        return self._buf.writable()

    def seekable(self):
        """Propagate."""
        return self._buf.seekable()

    def seek(self, offset, whence=constants.WHENCE_START):
        """Propagate."""
        return self._buf.seek(offset, whence)

    def truncate(self, size=None):
        """Propagate."""
        return self._buf.truncate(size)

    def tell(self):
        """Propagate."""
        return self._buf.tell()

    def write(self, b):
        """Write the given buffer (bytes, bytearray, memoryview or any buffer
        interface implementation) into the buffer. Content of the buffer will be
        written to S3 on close as a single-part upload.

        For more information about buffers, see https://docs.python.org/3/c-api/buffer.html"""
        return self._buf.write(b)

    def read(self, size=-1):
        """Propagate."""
        return self._buf.read(size)

    def read1(self, size=-1):
        """Propagate."""
        return self._buf.read1(size)

    def terminate(self):
        """Close buffer and skip upload."""
        self._buf.close()
        logger.debug('%s: terminated singlepart upload', self)

    #
    # Internal methods.
    #
    def __enter__(self):
        return self

    def __exit__(self, exc_type, exc_val, exc_tb):
        if exc_type is not None:
            self.terminate()
        else:
            self.close()

    def __str__(self):
        return "smart_open.s3.SinglepartWriter(%r, %r)" % (self._bucket, self._key)

    def __repr__(self):
        return "smart_open.s3.SinglepartWriter(bucket=%r, key=%r)" % (self._bucket, self._key)


def _accept_all(key):
    return True


def iter_bucket(
        bucket_name,
        prefix='',
        accept_key=None,
        key_limit=None,
        workers=16,
        retries=3,
        **session_kwargs):
    """
    Iterate and download all S3 objects under `s3://bucket_name/prefix`.

    Parameters
    ----------
    bucket_name: str
        The name of the bucket.
    prefix: str, optional
        Limits the iteration to keys starting with the prefix.
    accept_key: callable, optional
        This is a function that accepts a key name (unicode string) and
        returns True/False, signalling whether the given key should be downloaded.
        The default behavior is to accept all keys.
    key_limit: int, optional
        If specified, the iterator will stop after yielding this many results.
    workers: int, optional
        The number of subprocesses to use.
    retries: int, optional
        The number of time to retry a failed download.
    session_kwargs: dict, optional
        Keyword arguments to pass when creating a new session.
        For a list of available names and values, see:
        https://boto3.amazonaws.com/v1/documentation/api/latest/reference/core/session.html#boto3.session.Session


    Yields
    ------
    str
        The full key name (does not include the bucket name).
    bytes
        The full contents of the key.

    Notes
    -----
    The keys are processed in parallel, using `workers` processes (default: 16),
    to speed up downloads greatly. If multiprocessing is not available, thus
    _MULTIPROCESSING is False, this parameter will be ignored.

    Examples
    --------

      >>> # get all JSON files under "mybucket/foo/"
      >>> for key, content in iter_bucket(
      ...         bucket_name, prefix='foo/',
      ...         accept_key=lambda key: key.endswith('.json')):
      ...     print key, len(content)

      >>> # limit to 10k files, using 32 parallel workers (default is 16)
      >>> for key, content in iter_bucket(bucket_name, key_limit=10000, workers=32):
      ...     print key, len(content)
    """
    if accept_key is None:
        accept_key = _accept_all

    #
    # If people insist on giving us bucket instances, silently extract the name
    # before moving on.  Works for boto3 as well as boto.
    #
    try:
        bucket_name = bucket_name.name
    except AttributeError:
        pass

    total_size, key_no = 0, -1
    key_iterator = _list_bucket(
        bucket_name,
        prefix=prefix,
        accept_key=accept_key,
        **session_kwargs)
    download_key = functools.partial(
        _download_key,
        bucket_name=bucket_name,
        retries=retries,
        **session_kwargs)

    with smart_open.concurrency.create_pool(processes=workers) as pool:
        result_iterator = pool.imap_unordered(download_key, key_iterator)
        key_no = 0
        while True:
            try:
                (key, content) = result_iterator.__next__()
                if key_no % 1000 == 0:
                    logger.info(
                        "yielding key #%i: %s, size %i (total %.1fMB)",
                        key_no, key, len(content), total_size / 1024.0 ** 2
                    )
                yield key, content
                total_size += len(content)
                if key_limit is not None and key_no + 1 >= key_limit:
                    # we were asked to output only a limited number of keys => we're done
                    break
            except botocore.exceptions.ClientError as err:
                #
                # ignore 404 not found errors: they mean the object was deleted
                # after we listed the contents of the bucket, but before we
                # downloaded the object.
                #
                if not ('Error' in err.response and err.response['Error'].get('Code') == '404'):
                    raise err
            except StopIteration:
                break
            key_no += 1
    logger.info("processed %i keys, total size %i" % (key_no + 1, total_size))


def _list_bucket(
        bucket_name,
        prefix='',
        accept_key=lambda k: True,
        **session_kwargs):
    session = boto3.session.Session(**session_kwargs)
    client = session.client('s3')
    ctoken = None

    while True:
        # list_objects_v2 doesn't like a None value for ContinuationToken
        # so we don't set it if we don't have one.
        if ctoken:
            kwargs = dict(Bucket=bucket_name, Prefix=prefix, ContinuationToken=ctoken)
        else:
            kwargs = dict(Bucket=bucket_name, Prefix=prefix)
        response = client.list_objects_v2(**kwargs)
        try:
            content = response['Contents']
        except KeyError:
            pass
        else:
            for c in content:
                key = c['Key']
                if accept_key(key):
                    yield key
        ctoken = response.get('NextContinuationToken', None)
        if not ctoken:
            break


def _download_key(key_name, bucket_name=None, retries=3, **session_kwargs):
    if bucket_name is None:
        raise ValueError('bucket_name may not be None')

    #
    # https://boto3.amazonaws.com/v1/documentation/api/latest/guide/resources.html#multithreading-or-multiprocessing-with-resources
    #
    session = boto3.session.Session(**session_kwargs)
    s3 = session.resource('s3')
    bucket = s3.Bucket(bucket_name)

    # Sometimes, https://github.com/boto/boto/issues/2409 can happen
    # because of network issues on either side.
    # Retry up to 3 times to ensure its not a transient issue.
    for x in range(retries + 1):
        try:
            content_bytes = _download_fileobj(bucket, key_name)
        except botocore.client.ClientError:
            # Actually fail on last pass through the loop
            if x == retries:
                raise
            # Otherwise, try again, as this might be a transient timeout
            pass
        else:
            return key_name, content_bytes


def _download_fileobj(bucket, key_name):
    #
    # This is a separate function only because it makes it easier to inject
    # exceptions during tests.
    #
    buf = io.BytesIO()
    bucket.download_fileobj(key_name, buf)
    return buf.getvalue()<|MERGE_RESOLUTION|>--- conflicted
+++ resolved
@@ -609,10 +609,6 @@
             self,
             response['ResponseMetadata']['RetryAttempts'],
         )
-<<<<<<< HEAD
-
-=======
->>>>>>> 4afac2b5
         #
         # range request may not always return partial content, see:
         # https://developer.mozilla.org/en-US/docs/Web/HTTP/Range_requests#partial_request_responses
@@ -625,11 +621,7 @@
             self._content_length = length
             self._body = response['Body']
         elif status_code == http.HTTPStatus.OK:
-<<<<<<< HEAD
-            # 200 guarantees the response body contains the full file (ignored range header)
-=======
             # 200 guarantees the response body contains the full file (server ignored range header)
->>>>>>> 4afac2b5
             self._position = 0
             self._content_length = response["ContentLength"]
             self._body = response['Body']
@@ -655,7 +647,6 @@
 
     def read(self, size=-1):
         """Read from the continuous connection with the remote peer."""
-<<<<<<< HEAD
         if size < -1:
             raise ValueError(f'size must be >= -1, got {size}')
 
@@ -663,13 +654,6 @@
             size = inf  # makes for a simple while-condition below
 
         binary_collected = io.BytesIO()
-=======
-        if self.closed:
-            # This is necessary for the very first read() after __init__().
-            self._open_body()
-        if self._position >= self._content_length:
-            return b''
->>>>>>> 4afac2b5
 
         #
         # Boto3 has built-in error handling and retry mechanisms:
