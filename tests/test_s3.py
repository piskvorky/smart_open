--- conflicted
+++ resolved
@@ -327,10 +327,6 @@
             seek = fin.seek(-(body_len + 10), whence=smart_open.constants.WHENCE_END)
             self.assertEqual(seek, 0)  # Should clamp to start of file
 
-<<<<<<< HEAD
-
-=======
->>>>>>> 4afac2b5
     def test_detect_eof(self):
         with self.assertApiCalls(GetObject=1):
             fin = smart_open.s3.Reader(BUCKET_NAME, KEY_NAME)
@@ -481,17 +477,6 @@
                 self.assertEqual(fin.read(), b'')
                 # a subsequent read does not call _open_body
                 self.assertEqual(fin.read(), b'')
-<<<<<<< HEAD
-
-    def test_seek_empty_file_from_end(self):
-        """Test seeking from end on an empty file."""
-        _resource('s3').Object(BUCKET_NAME, KEY_NAME).put(Body=b'')
-        with self.assertApiCalls(GetObject=1), patch_invalid_range_response('0'):
-            with smart_open.s3.Reader(BUCKET_NAME, KEY_NAME, defer_seek=True) as fin:
-                seek = fin.seek(-10, whence=smart_open.constants.WHENCE_END)
-                self.assertEqual(seek, 0)  # Should be at position 0 for empty file
-=======
->>>>>>> 4afac2b5
 
     def test_seek_empty_file_from_end(self):
         """Test seeking from end on an empty file."""
