#!/usr/bin/env python
# -*- coding: utf-8 -*-
#
# Copyright (C) 2015 Radim Rehurek <me@radimrehurek.com>
#
# This code is distributed under the terms and conditions
# from the MIT License (MIT).


import io
import os
import sys

from setuptools import setup, find_packages


def _get_version():
    curr_dir = os.path.dirname(os.path.abspath(__file__))
    with open(os.path.join(curr_dir, 'smart_open', 'version.py')) as fin:
        #
        # __version__ = '1.8.4'
        #
        line = fin.readline().strip()
        parts = line.split(' ')
        assert parts[0] == '__version__'
        assert parts[1] == '='
        return parts[2][1:-1]


#
# We cannot do "from smart_open.version import __version__" because that will
# require the dependencies for smart_open to already be in place, and that is
# not necessarily the case when running setup.py for the first time.
#
__version__ = _get_version()


def read(fname):
    return io.open(os.path.join(os.path.dirname(__file__), fname), encoding='utf-8').read()


tests_require = [
    'mock',
    'moto==1.3.4',
    'pathlib2',
    'responses',
    # Temporary pin boto3 & botocore, because moto doesn't work with new version
    # See https://github.com/spulec/moto/issues/1793 and
    # https://github.com/RaRe-Technologies/smart_open/issues/227
    'boto3 < 1.8.0',
    # 'botocore < 1.11.0'
    # Not used directly but allows boto GCE plugins to load.
    # https://github.com/GoogleCloudPlatform/compute-image-packages/issues/262
    'google-compute-engine==2.8.12',
    'paramiko',
]

install_requires = [
    'boto >= 2.32',
    'requests',
    'boto3',
    'google-cloud-storage',
]
if sys.version_info[0] == 2:
    install_requires.append('bz2file')

setup(
    name='smart_open',
<<<<<<< HEAD
    version=_get_version(),
    description='Utils for streaming large files (S3, HDFS, GCS, gzip, bz2...)',
=======
    version=__version__,
    description='Utils for streaming large files (S3, HDFS, gzip, bz2...)',
>>>>>>> fa9e7554
    long_description=read('README.rst'),

    packages=find_packages(),
    package_data={
        "smart_open.tests": ["test_data/*gz"],
    },

    author='Radim Rehurek',
    author_email='me@radimrehurek.com',
    maintainer='Radim Rehurek',
    maintainer_email='me@radimrehurek.com',

    url='https://github.com/piskvorky/smart_open',
    download_url='http://pypi.python.org/pypi/smart_open',

    keywords='file streaming, s3, hdfs, gcs',

    license='MIT',
    platforms='any',

    install_requires=install_requires,
    tests_require=tests_require,
    extras_require={
        'test': tests_require,
    },

    test_suite="smart_open.tests",

    classifiers=[
        'Development Status :: 4 - Beta',
        'Environment :: Console',
        'Intended Audience :: Developers',
        'License :: OSI Approved :: MIT License',
        'Operating System :: OS Independent',
        'Programming Language :: Python :: 2.7',
        'Programming Language :: Python :: 3.5',
        'Programming Language :: Python :: 3.6',
        'Programming Language :: Python :: 3.7',
        'Topic :: System :: Distributed Computing',
        'Topic :: Database :: Front-Ends',
    ],
)<|MERGE_RESOLUTION|>--- conflicted
+++ resolved
@@ -66,13 +66,8 @@
 
 setup(
     name='smart_open',
-<<<<<<< HEAD
-    version=_get_version(),
+    version=__version__,
     description='Utils for streaming large files (S3, HDFS, GCS, gzip, bz2...)',
-=======
-    version=__version__,
-    description='Utils for streaming large files (S3, HDFS, gzip, bz2...)',
->>>>>>> fa9e7554
     long_description=read('README.rst'),
 
     packages=find_packages(),
