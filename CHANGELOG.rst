--- conflicted
+++ resolved
@@ -1,12 +1,9 @@
-<<<<<<< HEAD
-=======
 * 1.5.1, 16th Mar 2017
 
   - Bugfix for compressed formats (PR #110, @tmylk)
 
 * 1.5.0, 14th Mar 2017
 
->>>>>>> 4e2ba9f3
   - HTTP/HTTPS read support w/ Kerberos (PR #107, @robottwo)
 
 * 1.4.0, 13th Feb 2017
